# frozen_string_literal: true

module GraphQL
  module Execution
    class Interpreter
      # I think it would be even better if we could somehow make
      # `continue_field` not recursive. "Trampolining" it somehow.
      #
      # @api private
      class Runtime
        # @return [GraphQL::Query]
        attr_reader :query

        # @return [Class<GraphQL::Schema>]
        attr_reader :schema

        # @return [GraphQL::Query::Context]
        attr_reader :context

        def initialize(query:, response:)
          @query = query
          @dataloader = query.multiplex.dataloader
          @schema = query.schema
          @context = query.context
          @multiplex_context = query.multiplex.context
          @interpreter_context = @context.namespace(:interpreter)
          @response = response
          @dead_paths = {}
          @types_at_paths = {}
          # A cache of { Class => { String => Schema::Field } }
          # Which assumes that MyObject.get_field("myField") will return the same field
          # during the lifetime of a query
          @fields_cache = Hash.new { |h, k| h[k] = {} }
        end

        def final_value
          @response.final_value
        end

        def inspect
          "#<#{self.class.name} response=#{@response.inspect}>"
        end

        # This _begins_ the execution. Some deferred work
        # might be stored up in lazies.
        # @return [void]
        def run_eager
          root_operation = query.selected_operation
          root_op_type = root_operation.operation_type || "query"
          root_type = schema.root_type_for_operation(root_op_type)
          path = []
          set_all_interpreter_context(query.root_value, nil, nil, path)
          object_proxy = authorized_new(root_type, query.root_value, context, path)
          object_proxy = schema.sync_lazy(object_proxy)
          if object_proxy.nil?
            # Root .authorized? returned false.
            write_in_response(path, nil)
          else
            # Prepare this runtime state to be encapsulated in a Fiber
            @progress_path = path
            @progress_scoped_context = context.scoped_context
            @progress_object = object_proxy
            @progress_object_type = root_type
            @progress_index = nil
            @progress_is_eager_selection = root_op_type == "mutation"
            @progress_selections = gather_selections(object_proxy, root_type, root_operation.selections)

            # Make the first fiber which will begin execution
            enqueue_selections_fiber
          end
          delete_interpreter_context(:current_path)
          delete_interpreter_context(:current_field)
          delete_interpreter_context(:current_object)
          delete_interpreter_context(:current_arguments)
          nil
        end

        # Use `@dataloader` to enqueue a fiber that will pick up from the current point.
        # @return [void]
        def enqueue_selections_fiber
          # Read these into local variables so that later assignments don't affect the block below.
          path = @progress_path
          scoped_context = @progress_scoped_context
          owner_object = @progress_object
          owner_type = @progress_object_type
          idx = @progress_index
          is_eager_selection = @progress_is_eager_selection
          gathered_selections = @progress_selections

          @dataloader.enqueue {
            evaluate_selections(
              path,
              scoped_context,
              owner_object,
              owner_type,
              is_eager_selection: is_eager_selection,
              after: idx,
              gathered_selections: gathered_selections,
            )
          }
          nil
        end

        def gather_selections(owner_object, owner_type, selections, selections_by_name = {})
          selections.each do |node|
            # Skip gathering this if the directive says so
            if !directives_include?(node, owner_object, owner_type)
              next
            end

            case node
            when GraphQL::Language::Nodes::Field
              response_key = node.alias || node.name
              selections = selections_by_name[response_key]
              # if there was already a selection of this field,
              # use an array to hold all selections,
              # otherise, use the single node to represent the selection
              if selections
                # This field was already selected at least once,
                # add this node to the list of selections
                s = Array(selections)
                s << node
                selections_by_name[response_key] = s
              else
                # No selection was found for this field yet
                selections_by_name[response_key] = node
              end
            when GraphQL::Language::Nodes::InlineFragment
              if node.type
                type_defn = schema.get_type(node.type.name)
                # Faster than .map{}.include?()
                query.warden.possible_types(type_defn).each do |t|
                  if t == owner_type
                    gather_selections(owner_object, owner_type, node.selections, selections_by_name)
                    break
                  end
                end
              else
                # it's an untyped fragment, definitely continue
                gather_selections(owner_object, owner_type, node.selections, selections_by_name)
              end
            when GraphQL::Language::Nodes::FragmentSpread
              fragment_def = query.fragments[node.name]
              type_defn = schema.get_type(fragment_def.type.name)
              possible_types = query.warden.possible_types(type_defn)
              possible_types.each do |t|
                if t == owner_type
                  gather_selections(owner_object, owner_type, fragment_def.selections, selections_by_name)
                  break
                end
              end
            else
              raise "Invariant: unexpected selection class: #{node.class}"
            end
          end
          selections_by_name
        end

        NO_ARGS = {}.freeze

        # @return [void]
        def evaluate_selections(path, scoped_context, owner_object, owner_type, is_eager_selection:, gathered_selections:, after:)
          set_all_interpreter_context(owner_object, nil, nil, path)

          @progress_path = path
          @progress_scoped_context = scoped_context
          @progress_object = owner_object
          @progress_object_type = owner_type
          @progress_index = nil
          @progress_is_eager_selection = is_eager_selection
          @progress_selections = gathered_selections

          # Track `idx` manually to avoid an allocation on this hot path
          idx = 0
          gathered_selections.each do |result_name, field_ast_nodes_or_ast_node|
            prev_idx = idx
            idx += 1
            # TODO: this is how a `progress` resumes where this left off.
            # Is there a better way to seek in the hash?
            # I think we could also use the array of keys; it supports seeking just fine.
            if after && prev_idx <= after
              next
            end
            @progress_index = prev_idx
            # This is how the current runtime gives itself to `dataloader`
            # so that the dataloader can enqueue another fiber to resume if needed.
            @dataloader.current_runtime = self
            evaluate_selection(path, result_name, field_ast_nodes_or_ast_node, scoped_context, owner_object, owner_type, is_eager_selection)
            # The dataloader knows if ^^ that selection halted and later selections were executed in another fiber.
            # If that's the case, then don't continue execution here.
            if @dataloader.yielded?
              break
            end
          end
          nil
        end

        # @return [void]
        def evaluate_selection(path, result_name, field_ast_nodes_or_ast_node, scoped_context, owner_object, owner_type, is_eager_field)
          # As a performance optimization, the hash key will be a `Node` if
          # there's only one selection of the field. But if there are multiple
          # selections of the field, it will be an Array of nodes
          if field_ast_nodes_or_ast_node.is_a?(Array)
            field_ast_nodes = field_ast_nodes_or_ast_node
            ast_node = field_ast_nodes.first
          else
            field_ast_nodes = nil
            ast_node = field_ast_nodes_or_ast_node
          end
          field_name = ast_node.name
          field_defn = @fields_cache[owner_type][field_name] ||= owner_type.get_field(field_name)
          is_introspection = false
          if field_defn.nil?
            field_defn = if owner_type == schema.query && (entry_point_field = schema.introspection_system.entry_point(name: field_name))
              is_introspection = true
              entry_point_field
            elsif (dynamic_field = schema.introspection_system.dynamic_field(name: field_name))
              is_introspection = true
              dynamic_field
            else
              raise "Invariant: no field for #{owner_type}.#{field_name}"
            end
          end
          return_type = field_defn.type

          next_path = path.dup
          next_path << result_name
          next_path.freeze

          # This seems janky, but we need to know
          # the field's return type at this path in order
          # to propagate `null`
          set_type_at_path(next_path, return_type)
          # Set this before calling `run_with_directives`, so that the directive can have the latest path
          set_all_interpreter_context(nil, field_defn, nil, next_path)

          context.scoped_context = scoped_context
          object = owner_object

          if is_introspection
            object = authorized_new(field_defn.owner, object, context, next_path)
          end

<<<<<<< HEAD
          begin
            kwarg_arguments = arguments(object, field_defn, ast_node)
          rescue GraphQL::ExecutionError => e
            continue_value(next_path, e, owner_type, field_defn, return_type.non_null?, ast_node)
            return
          end


          after_lazy(kwarg_arguments, owner: owner_type, field: field_defn, path: next_path, ast_node: ast_node, scoped_context: context.scoped_context, owner_object: object, arguments: kwarg_arguments) do |resolved_arguments|
            if resolved_arguments.is_a? GraphQL::ExecutionError
              continue_value(next_path, resolved_arguments, owner_type, field_defn, return_type.non_null?, ast_node)
              next
            end

            kwarg_arguments = if resolved_arguments.empty? && field_defn.extras.empty?
              # We can avoid allocating the `{ Symbol => Object }` hash in this case
              NO_ARGS
            else
              # Bundle up the extras, then make a new arguments instance
              # that includes the extras, too.
              extra_args = {}
              field_defn.extras.each do |extra|
                case extra
                when :ast_node
                  extra_args[:ast_node] = ast_node
                when :execution_errors
                  extra_args[:execution_errors] = ExecutionErrors.new(context, ast_node, next_path)
                when :path
                  extra_args[:path] = next_path
                when :lookahead
                  if !field_ast_nodes
                    field_ast_nodes = [ast_node]
=======
            begin
              kwarg_arguments = arguments(object, field_defn, ast_node)
            rescue GraphQL::ExecutionError, GraphQL::UnauthorizedError => e
              continue_value(next_path, e, owner_type, field_defn, return_type.non_null?, ast_node)
              next
            end

            after_lazy(kwarg_arguments, owner: owner_type, field: field_defn, path: next_path, scoped_context: context.scoped_context, owner_object: object, arguments: kwarg_arguments) do |resolved_arguments|
              case resolved_arguments
              when GraphQL::ExecutionError, GraphQL::UnauthorizedError
                continue_value(next_path, resolved_arguments, owner_type, field_defn, return_type.non_null?, ast_node)
                next
              end

              if resolved_arguments.empty? && field_defn.extras.empty?
                # We can avoid allocating the `{ Symbol => Object }` hash in this case
                kwarg_arguments = NO_ARGS
              else
                kwarg_arguments = resolved_arguments.keyword_arguments

                field_defn.extras.each do |extra|
                  case extra
                  when :ast_node
                    kwarg_arguments[:ast_node] = ast_node
                  when :execution_errors
                    kwarg_arguments[:execution_errors] = ExecutionErrors.new(context, ast_node, next_path)
                  when :path
                    kwarg_arguments[:path] = next_path
                  when :lookahead
                    if !field_ast_nodes
                      field_ast_nodes = [ast_node]
                    end
                    kwarg_arguments[:lookahead] = Execution::Lookahead.new(
                      query: query,
                      ast_nodes: field_ast_nodes,
                      field: field_defn,
                    )
                  when :argument_details
                    kwarg_arguments[:argument_details] = resolved_arguments
                  else
                    kwarg_arguments[extra] = field_defn.fetch_extra(extra, context)
>>>>>>> 53bc45bb
                  end

                  extra_args[:lookahead] = Execution::Lookahead.new(
                    query: query,
                    ast_nodes: field_ast_nodes,
                    field: field_defn,
                  )
                when :argument_details
                  # Use this flag to tell Interpreter::Arguments to add itself
                  # to the keyword args hash _before_ freezing everything.
                  extra_args[:argument_details] = :__arguments_add_self
                else
                  extra_args[extra] = field_defn.fetch_extra(extra, context)
                end
              end
              resolved_arguments = resolved_arguments.merge_extras(extra_args)
              resolved_arguments.keyword_arguments
            end

            set_all_interpreter_context(nil, nil, kwarg_arguments, nil)

            # Optimize for the case that field is selected only once
            if field_ast_nodes.nil? || field_ast_nodes.size == 1
              next_selections = ast_node.selections
            else
              next_selections = []
              field_ast_nodes.each { |f| next_selections.concat(f.selections) }
            end

            field_result = resolve_with_directives(object, ast_node) do
              # Actually call the field resolver and capture the result
              app_result = begin
                query.with_error_handling do
                  query.trace("execute_field", {owner: owner_type, field: field_defn, path: next_path, ast_node: ast_node, query: query, object: object, arguments: kwarg_arguments}) do
                    field_defn.resolve(object, kwarg_arguments, context)
                  end
                end
              rescue GraphQL::ExecutionError => err
                err
              end
              after_lazy(app_result, owner: owner_type, field: field_defn, path: next_path, ast_node: ast_node, scoped_context: context.scoped_context, owner_object: object, arguments: kwarg_arguments) do |inner_result|
                continue_value = continue_value(next_path, inner_result, owner_type, field_defn, return_type.non_null?, ast_node)
                if RawValue === continue_value
                  # Write raw value directly to the response without resolving nested objects
                  write_in_response(next_path, continue_value.resolve)
                elsif HALT != continue_value
                  continue_field(next_path, continue_value, owner_type, field_defn, return_type, ast_node, next_selections, false, object, kwarg_arguments)
                end
              end
            end

            # If this field is a root mutation field, immediately resolve
            # all of its child fields before moving on to the next root mutation field.
            # (Subselections of this mutation will still be resolved level-by-level.)
            if is_eager_field
              Interpreter::Resolve.resolve_all([field_result])
            end

            nil
          end
        end

        HALT = Object.new
        def continue_value(path, value, parent_type, field, is_non_null, ast_node)
          if value.nil?
            if is_non_null
              err = parent_type::InvalidNullError.new(parent_type, field, value)
              write_invalid_null_in_response(path, err)
            else
              write_in_response(path, nil)
            end
            HALT
          elsif value.is_a?(GraphQL::ExecutionError)
            value.path ||= path
            value.ast_node ||= ast_node
            write_execution_errors_in_response(path, [value])
            HALT
          elsif value.is_a?(Array) && value.any? && value.all? { |v| v.is_a?(GraphQL::ExecutionError) }
            value.each_with_index do |error, index|
              error.ast_node ||= ast_node
              error.path ||= path + (field.type.list? ? [index] : [])
            end
            write_execution_errors_in_response(path, value)
            HALT
          elsif value.is_a?(GraphQL::UnauthorizedError)
            # this hook might raise & crash, or it might return
            # a replacement value
            next_value = begin
              schema.unauthorized_object(value)
            rescue GraphQL::ExecutionError => err
              err
            end

            continue_value(path, next_value, parent_type, field, is_non_null, ast_node)
          elsif GraphQL::Execution::Execute::SKIP == value
            HALT
          else
            value
          end
        end

        # The resolver for `field` returned `value`. Continue to execute the query,
        # treating `value` as `type` (probably the return type of the field).
        #
        # Use `next_selections` to resolve object fields, if there are any.
        #
        # Location information from `path` and `ast_node`.
        #
        # @return [Lazy, Array, Hash, Object] Lazy, Array, and Hash are all traversed to resolve lazy values later
        def continue_field(path, value, owner_type, field, current_type, ast_node, next_selections, is_non_null, owner_object, arguments) # rubocop:disable Metrics/ParameterLists
          case current_type.kind.name
          when "SCALAR", "ENUM"
            r = current_type.coerce_result(value, context)
            write_in_response(path, r)
            r
          when "UNION", "INTERFACE"
            resolved_type_or_lazy, resolved_value = resolve_type(current_type, value, path)
            resolved_value ||= value

            after_lazy(resolved_type_or_lazy, owner: current_type, path: path, ast_node: ast_node, scoped_context: context.scoped_context, field: field, owner_object: owner_object, arguments: arguments, trace: false) do |resolved_type|
              possible_types = query.possible_types(current_type)

              if !possible_types.include?(resolved_type)
                parent_type = field.owner_type
                err_class = current_type::UnresolvedTypeError
                type_error = err_class.new(resolved_value, field, parent_type, resolved_type, possible_types)
                schema.type_error(type_error, context)
                write_in_response(path, nil)
                nil
              else
                continue_field(path, resolved_value, owner_type, field, resolved_type, ast_node, next_selections, is_non_null, owner_object, arguments)
              end
            end
          when "OBJECT"
            object_proxy = begin
              authorized_new(current_type, value, context, path)
            rescue GraphQL::ExecutionError => err
              err
            end
            after_lazy(object_proxy, owner: current_type, path: path, ast_node: ast_node, scoped_context: context.scoped_context, field: field, owner_object: owner_object, arguments: arguments, trace: false) do |inner_object|
              continue_value = continue_value(path, inner_object, owner_type, field, is_non_null, ast_node)
              if HALT != continue_value
                response_hash = {}
                write_in_response(path, response_hash)
                gathered_selections = gather_selections(continue_value, current_type, next_selections)
                evaluate_selections(path, context.scoped_context, continue_value, current_type, is_eager_selection: false, gathered_selections: gathered_selections, after: nil)
                response_hash
              end
            end
          when "LIST"
            response_list = []
            write_in_response(path, response_list)
            inner_type = current_type.of_type
            idx = 0
            scoped_context = context.scoped_context
            begin
              value.each do |inner_value|
                next_path = path.dup
                next_path << idx
                next_path.freeze
                idx += 1
                set_type_at_path(next_path, inner_type)
                # This will update `response_list` with the lazy
                after_lazy(inner_value, owner: inner_type, path: next_path, ast_node: ast_node, scoped_context: scoped_context, field: field, owner_object: owner_object, arguments: arguments) do |inner_inner_value|
                  continue_value = continue_value(next_path, inner_inner_value, owner_type, field, inner_type.non_null?, ast_node)
                  if HALT != continue_value
                    continue_field(next_path, continue_value, owner_type, field, inner_type, ast_node, next_selections, false, owner_object, arguments)
                  end
                end
              end
            rescue NoMethodError => err
              # Ruby 2.2 doesn't have NoMethodError#receiver, can't check that one in this case. (It's been EOL since 2017.)
              if err.name == :each && (err.respond_to?(:receiver) ? err.receiver == value : true)
                # This happens when the GraphQL schema doesn't match the implementation. Help the dev debug.
                raise ListResultFailedError.new(value: value, field: field, path: path)
              else
                # This was some other NoMethodError -- let it bubble to reveal the real error.
                raise
              end
            end

            response_list
          when "NON_NULL"
            inner_type = current_type.of_type
            # Don't `set_type_at_path` because we want the static type,
            # we're going to use that to determine whether a `nil` should be propagated or not.
            continue_field(path, value, owner_type, field, inner_type, ast_node, next_selections, true, owner_object, arguments)
          else
            raise "Invariant: Unhandled type kind #{current_type.kind} (#{current_type})"
          end
        end

        def resolve_with_directives(object, ast_node, &block)
          return yield if ast_node.directives.empty?
          run_directive(object, ast_node, 0, &block)
        end

        def run_directive(object, ast_node, idx, &block)
          dir_node = ast_node.directives[idx]
          if !dir_node
            yield
          else
            dir_defn = schema.directives.fetch(dir_node.name)
            if !dir_defn.is_a?(Class)
              dir_defn = dir_defn.type_class || raise("Only class-based directives are supported (not `@#{dir_node.name}`)")
            end
            dir_args = arguments(nil, dir_defn, dir_node).keyword_arguments
            dir_defn.resolve(object, dir_args, context) do
              run_directive(object, ast_node, idx + 1, &block)
            end
          end
        end

        # Check {Schema::Directive.include?} for each directive that's present
        def directives_include?(node, graphql_object, parent_type)
          node.directives.each do |dir_node|
            dir_defn = schema.directives.fetch(dir_node.name).type_class || raise("Only class-based directives are supported (not #{dir_node.name.inspect})")
            args = arguments(graphql_object, dir_defn, dir_node).keyword_arguments
            if !dir_defn.include?(graphql_object, args, context)
              return false
            end
          end
          true
        end

        def set_all_interpreter_context(object, field, arguments, path)
          if object
            @context[:current_object] = @interpreter_context[:current_object] = object
          end
          if field
            @context[:current_field] = @interpreter_context[:current_field] = field
          end
          if arguments
            @context[:current_arguments] = @interpreter_context[:current_arguments] = arguments
          end
          if path
            @context[:current_path] = @interpreter_context[:current_path] = path
          end
        end

        # @param obj [Object] Some user-returned value that may want to be batched
        # @param path [Array<String>]
        # @param field [GraphQL::Schema::Field]
        # @param eager [Boolean] Set to `true` for mutation root fields only
        # @param trace [Boolean] If `false`, don't wrap this with field tracing
        # @return [GraphQL::Execution::Lazy, Object] If loading `object` will be deferred, it's a wrapper over it.
        def after_lazy(lazy_obj, owner:, field:, path:, scoped_context:, owner_object:, arguments:, ast_node:, eager: false, trace: true, &block)
          set_all_interpreter_context(owner_object, field, arguments, path)
          if schema.lazy?(lazy_obj)
            lazy = GraphQL::Execution::Lazy.new(path: path, field: field) do
              set_all_interpreter_context(owner_object, field, arguments, path)
              context.scoped_context = scoped_context
              # Wrap the execution of _this_ method with tracing,
              # but don't wrap the continuation below
              inner_obj = begin
                query.with_error_handling do
                  if trace
                    query.trace("execute_field_lazy", {owner: owner, field: field, path: path, query: query, object: owner_object, arguments: arguments, ast_node: ast_node}) do
                      schema.sync_lazy(lazy_obj)
                    end
                  else
                    schema.sync_lazy(lazy_obj)
                  end
                end
                rescue GraphQL::ExecutionError, GraphQL::UnauthorizedError => err
                  err
              end
              after_lazy(inner_obj, owner: owner, field: field, path: path, ast_node: ast_node, scoped_context: context.scoped_context, owner_object: owner_object, arguments: arguments, eager: eager, trace: trace, &block)
            end

            if eager
              lazy.value
            else
              write_in_response(path, lazy)
              lazy
            end
          else
            yield(lazy_obj)
          end
        end

        def arguments(graphql_object, arg_owner, ast_node)
          if arg_owner.arguments_statically_coercible?
            query.arguments_for(ast_node, arg_owner)
          else
            # The arguments must be prepared in the context of the given object
            query.arguments_for(ast_node, arg_owner, parent_object: graphql_object)
          end
        end

        def write_invalid_null_in_response(path, invalid_null_error)
          if !dead_path?(path)
            schema.type_error(invalid_null_error, context)
            write_in_response(path, nil)
            add_dead_path(path)
          end
        end

        def write_execution_errors_in_response(path, errors)
          if !dead_path?(path)
            errors.each do |v|
              context.errors << v
            end
            write_in_response(path, nil)
            add_dead_path(path)
          end
        end

        def write_in_response(path, value)
          if dead_path?(path)
            return
          else
            if value.nil? && path.any? && type_at(path).non_null?
              # This nil is invalid, try writing it at the previous spot
              propagate_path = path[0..-2]
              write_in_response(propagate_path, value)
              add_dead_path(propagate_path)
            else
              @response.write(path, value)
            end
          end
        end

        def value_at(path)
          i = 0
          value = @response.final_value
          while value && (part = path[i])
            value = value[part]
            i += 1
          end
          value
        end

        # To propagate nulls, we have to know what the field type was
        # at previous parts of the response.
        # This hash matches the response
        def type_at(path)
          @types_at_paths.fetch(path)
        end

        def set_type_at_path(path, type)
          @types_at_paths[path] = type
          nil
        end

        # Mark `path` as having been permanently nulled out.
        # No values will be added beyond that path.
        def add_dead_path(path)
          dead = @dead_paths
          path.each do |part|
            dead = dead[part] ||= {}
          end
          dead[:__dead] = true
        end

        def dead_path?(path)
          res = @dead_paths
          path.each do |part|
            if res
              if res[:__dead]
                break
              else
                res = res[part]
              end
            end
          end
          res && res[:__dead]
        end

        # Set this pair in the Query context, but also in the interpeter namespace,
        # for compatibility.
        def set_interpreter_context(key, value)
          @interpreter_context[key] = value
          @context[key] = value
        end

        def delete_interpreter_context(key)
          @interpreter_context.delete(key)
          @context.delete(key)
        end

        def resolve_type(type, value, path)
          trace_payload = { context: context, type: type, object: value, path: path }
          resolved_type, resolved_value = query.trace("resolve_type", trace_payload) do
            query.resolve_type(type, value)
          end

          if schema.lazy?(resolved_type)
            GraphQL::Execution::Lazy.new do
              query.trace("resolve_type_lazy", trace_payload) do
                schema.sync_lazy(resolved_type)
              end
            end
          else
            [resolved_type, resolved_value]
          end
        end

        def authorized_new(type, value, context, path)
          trace_payload = { context: context, type: type, object: value, path: path }

          auth_val = context.query.trace("authorized", trace_payload) do
            type.authorized_new(value, context)
          end

          if context.schema.lazy?(auth_val)
            GraphQL::Execution::Lazy.new do
              context.query.trace("authorized_lazy", trace_payload) do
                context.schema.sync_lazy(auth_val)
              end
            end
          else
            auth_val
          end
        end
      end
    end
  end
end<|MERGE_RESOLUTION|>--- conflicted
+++ resolved
@@ -241,17 +241,15 @@
             object = authorized_new(field_defn.owner, object, context, next_path)
           end
 
-<<<<<<< HEAD
           begin
             kwarg_arguments = arguments(object, field_defn, ast_node)
-          rescue GraphQL::ExecutionError => e
+          rescue GraphQL::ExecutionError, GraphQL::UnauthorizedError => e
             continue_value(next_path, e, owner_type, field_defn, return_type.non_null?, ast_node)
             return
           end
 
-
           after_lazy(kwarg_arguments, owner: owner_type, field: field_defn, path: next_path, ast_node: ast_node, scoped_context: context.scoped_context, owner_object: object, arguments: kwarg_arguments) do |resolved_arguments|
-            if resolved_arguments.is_a? GraphQL::ExecutionError
+            if resolved_arguments.is_a?(GraphQL::ExecutionError) || resolved_arguments.is_a?(GraphQL::UnauthorizedError)
               continue_value(next_path, resolved_arguments, owner_type, field_defn, return_type.non_null?, ast_node)
               next
             end
@@ -274,49 +272,6 @@
                 when :lookahead
                   if !field_ast_nodes
                     field_ast_nodes = [ast_node]
-=======
-            begin
-              kwarg_arguments = arguments(object, field_defn, ast_node)
-            rescue GraphQL::ExecutionError, GraphQL::UnauthorizedError => e
-              continue_value(next_path, e, owner_type, field_defn, return_type.non_null?, ast_node)
-              next
-            end
-
-            after_lazy(kwarg_arguments, owner: owner_type, field: field_defn, path: next_path, scoped_context: context.scoped_context, owner_object: object, arguments: kwarg_arguments) do |resolved_arguments|
-              case resolved_arguments
-              when GraphQL::ExecutionError, GraphQL::UnauthorizedError
-                continue_value(next_path, resolved_arguments, owner_type, field_defn, return_type.non_null?, ast_node)
-                next
-              end
-
-              if resolved_arguments.empty? && field_defn.extras.empty?
-                # We can avoid allocating the `{ Symbol => Object }` hash in this case
-                kwarg_arguments = NO_ARGS
-              else
-                kwarg_arguments = resolved_arguments.keyword_arguments
-
-                field_defn.extras.each do |extra|
-                  case extra
-                  when :ast_node
-                    kwarg_arguments[:ast_node] = ast_node
-                  when :execution_errors
-                    kwarg_arguments[:execution_errors] = ExecutionErrors.new(context, ast_node, next_path)
-                  when :path
-                    kwarg_arguments[:path] = next_path
-                  when :lookahead
-                    if !field_ast_nodes
-                      field_ast_nodes = [ast_node]
-                    end
-                    kwarg_arguments[:lookahead] = Execution::Lookahead.new(
-                      query: query,
-                      ast_nodes: field_ast_nodes,
-                      field: field_defn,
-                    )
-                  when :argument_details
-                    kwarg_arguments[:argument_details] = resolved_arguments
-                  else
-                    kwarg_arguments[extra] = field_defn.fetch_extra(extra, context)
->>>>>>> 53bc45bb
                   end
 
                   extra_args[:lookahead] = Execution::Lookahead.new(
