# frozen_string_literal: true

module GraphQL
  module Execution
    class Interpreter
      # A wrapper for argument hashes in GraphQL queries.
      #
      # This object is immutable so that the runtime code can be sure that
      # modifications don't leak from one use to another
      #
      # @see GraphQL::Query#arguments_for to get access to these objects.
      class Arguments
        extend Forwardable
        include GraphQL::Dig

        # The Ruby-style arguments hash, ready for a resolver.
        # This hash is the one used at runtime.
        #
        # @return [Hash<Symbol, Object>]
        def keyword_arguments
          @keyword_arguments ||= begin
            kwargs = {}
            argument_values.each do |name, arg_val|
              kwargs[name] = arg_val.value
            end
            kwargs
          end
        end

<<<<<<< HEAD
        def initialize(keyword_arguments:, argument_values:)
          # This is a little crazy. We expect the `:argument_details` extra to _include extras_,
          # but the object isn't created until _after_ extras are put together.
          # So, we have to use a special flag here to say, "at the last minute, add yourself to the keyword args."
          #
          # Otherwise:
          # - We can't access the final Arguments instance _while_ we're preparing extras
          # - After we _can_ access it, it's frozen, so we can't add anything.
          #
          # So, this flag gives us a chance to sneak it in before freezing, _and_ while we have access
          # to the new Arguments instance itself.
          if keyword_arguments[:argument_details] == :__arguments_add_self
            keyword_arguments[:argument_details] = self
          end
          @keyword_arguments = keyword_arguments.freeze
          @argument_values = argument_values.freeze
          freeze
=======
        # @param argument_values [nil, Hash{Symbol => ArgumentValue}]
        def initialize(argument_values:)
          @argument_values = argument_values
          @empty = argument_values.nil? || argument_values.empty?
>>>>>>> 4e02ec1b
        end

        # @return [Hash{Symbol => ArgumentValue}]
        def argument_values
          @argument_values ||= {}
        end

        def empty?
          @empty
        end

        def_delegators :keyword_arguments, :key?, :[], :fetch, :keys, :each, :values
        def_delegators :argument_values, :each_value

        def inspect
          "#<#{self.class} @keyword_arguments=#{keyword_arguments.inspect}>"
        end

        # Create a new arguments instance which includes these extras.
        #
        # This is called by the runtime to implement field `extras: [...]`
        #
        # @param extra_args [Hash<Symbol => Object>]
        # @return [Interpreter::Arguments]
        # @api private
        def merge_extras(extra_args)
          self.class.new(
            argument_values: argument_values,
            keyword_arguments: keyword_arguments.merge(extra_args)
          )
        end
      end
    end
  end
end<|MERGE_RESOLUTION|>--- conflicted
+++ resolved
@@ -17,46 +17,43 @@
         # This hash is the one used at runtime.
         #
         # @return [Hash<Symbol, Object>]
-        def keyword_arguments
-          @keyword_arguments ||= begin
-            kwargs = {}
+        attr_reader :keyword_arguments
+
+        # @param argument_values [nil, Hash{Symbol => ArgumentValue}]
+        # @param keyword_arguments [nil, Hash{Symbol => Object}]
+        def initialize(keyword_arguments: nil, argument_values:)
+          @empty = argument_values.nil? || argument_values.empty?
+          # This is only present when `extras` have been merged in:
+          if keyword_arguments
+            # This is a little crazy. We expect the `:argument_details` extra to _include extras_,
+            # but the object isn't created until _after_ extras are put together.
+            # So, we have to use a special flag here to say, "at the last minute, add yourself to the keyword args."
+            #
+            # Otherwise:
+            # - We can't access the final Arguments instance _while_ we're preparing extras
+            # - After we _can_ access it, it's frozen, so we can't add anything.
+            #
+            # So, this flag gives us a chance to sneak it in before freezing, _and_ while we have access
+            # to the new Arguments instance itself.
+            if keyword_arguments[:argument_details] == :__arguments_add_self
+              keyword_arguments[:argument_details] = self
+            end
+            @keyword_arguments = keyword_arguments.freeze
+          elsif !@empty
+            @keyword_arguments = {}
             argument_values.each do |name, arg_val|
-              kwargs[name] = arg_val.value
+              @keyword_arguments[name] = arg_val.value
             end
-            kwargs
+            @keyword_arguments.freeze
+          else
+            @keyword_arguments = NO_ARGS
           end
-        end
-
-<<<<<<< HEAD
-        def initialize(keyword_arguments:, argument_values:)
-          # This is a little crazy. We expect the `:argument_details` extra to _include extras_,
-          # but the object isn't created until _after_ extras are put together.
-          # So, we have to use a special flag here to say, "at the last minute, add yourself to the keyword args."
-          #
-          # Otherwise:
-          # - We can't access the final Arguments instance _while_ we're preparing extras
-          # - After we _can_ access it, it's frozen, so we can't add anything.
-          #
-          # So, this flag gives us a chance to sneak it in before freezing, _and_ while we have access
-          # to the new Arguments instance itself.
-          if keyword_arguments[:argument_details] == :__arguments_add_self
-            keyword_arguments[:argument_details] = self
-          end
-          @keyword_arguments = keyword_arguments.freeze
-          @argument_values = argument_values.freeze
+          @argument_values = argument_values ? argument_values.freeze : NO_ARGS
           freeze
-=======
-        # @param argument_values [nil, Hash{Symbol => ArgumentValue}]
-        def initialize(argument_values:)
-          @argument_values = argument_values
-          @empty = argument_values.nil? || argument_values.empty?
->>>>>>> 4e02ec1b
         end
 
         # @return [Hash{Symbol => ArgumentValue}]
-        def argument_values
-          @argument_values ||= {}
-        end
+        attr_reader :argument_values
 
         def empty?
           @empty
@@ -82,6 +79,9 @@
             keyword_arguments: keyword_arguments.merge(extra_args)
           )
         end
+
+        NO_ARGS = {}.freeze
+        EMPTY = self.new(argument_values: nil, keyword_arguments: NO_ARGS).freeze
       end
     end
   end
