--- conflicted
+++ resolved
@@ -2,27 +2,17 @@
 module GraphQL
   module StaticValidation
     module FieldsWillMerge
-<<<<<<< HEAD
-      # Special handling for fields without arguments
-=======
       # Validates that a selection set is valid if all fields (including spreading any
       # fragments) either correspond to distinct response names or can be merged
       # without ambiguity.
       #
       # Original Algorithm: https://github.com/graphql/graphql-js/blob/master/src/validation/rules/OverlappingFieldsCanBeMerged.js
->>>>>>> cbcac61b
       NO_ARGS = {}.freeze
       Field = Struct.new(:node, :definition, :parents)
       FragmentSpread = Struct.new(:name, :parents)
 
       def initialize(*)
         super
-<<<<<<< HEAD
-
-        context.each_irep_node do |node|
-          if node.ast_nodes.size > 1
-            defn_names = Set.new(node.ast_nodes.map(&:name))
-=======
         @visited_fragments = {}
         @compared_fragments = {}
       end
@@ -103,7 +93,6 @@
 
         fragment_type1 = context.schema.types[fragment1.type.name]
         fragment_type2 = context.schema.types[fragment2.type.name]
->>>>>>> cbcac61b
 
         return if fragment_type1.nil? || fragment_type2.nil?
 
