--- conflicted
+++ resolved
@@ -990,11 +990,20 @@
       # @param type [Module] The type definition whose possible types you want to see
       # @return [Hash<String, Module>] All possible types, if no `type` is given.
       # @return [Array<Module>] Possible types for `type`, if it's given.
-      def possible_types(type = nil)
+      def possible_types(type = nil, context = GraphQL::Query::NullContext)
         if type
-          own_possible_types[type.graphql_name] ||
-            find_inherited_value(:possible_types, EMPTY_HASH)[type.graphql_name] ||
-            EMPTY_ARRAY
+          # TODO duck-typing `.possible_types` would probably be nicer here
+          if type.kind.union?
+            type.possible_types(context: context)
+          else
+            own_possible_types[type.graphql_name] ||
+              introspection_system.possible_types[type.graphql_name] ||
+              (
+                superclass.respond_to?(:possible_types) ?
+                  superclass.possible_types(type, context) :
+                  EMPTY_ARRAY
+              )
+          end
         else
           find_inherited_value(:possible_types, EMPTY_HASH)
             .merge(own_possible_types)
@@ -1341,7 +1350,6 @@
         DefaultTypeError.call(type_err, ctx)
       end
 
-<<<<<<< HEAD
       # A function to call when {#execute} receives an invalid query string
       #
       # The default is to add the error to `context.errors`
@@ -1350,13 +1358,12 @@
       # @return void
       def parse_error(parse_err, ctx)
         ctx.errors.push(parse_err)
-=======
+      end
       attr_writer :error_handler
 
       # @return [GraphQL::Execution::Errors, Class<GraphQL::Execution::Errors::NullErrorHandler>]
       def error_handler
         @error_handler ||= GraphQL::Execution::Errors::NullErrorHandler
->>>>>>> 695960f5
       end
 
       def lazy_resolve(lazy_class, value_method)
@@ -1652,18 +1659,16 @@
           if owner.kind.union?
             # It's a union with possible_types
             # Replace the item by class name
-            new_possible_types = owner.possible_types.map { |t|
-              if t.is_a?(String) && (t == type.name)
+            owner.type_memberships.each { |tm|
+              possible_type = tm.object_type
+              if possible_type.is_a?(String) && (possible_type == type.name)
                 # This is a match of Ruby class names, not graphql names,
                 # since strings are used to refer to constants.
-                type
-              elsif t.is_a?(LateBoundType) && t.graphql_name == type.graphql_name
-                type
-              else
-                t
+                tm.object_type = type
+              elsif possible_type.is_a?(LateBoundType) && possible_type.graphql_name == type.graphql_name
+                tm.object_type = type
               end
             }
-            owner.possible_types(*new_possible_types)
             own_possible_types[owner.graphql_name] = owner.possible_types
           elsif type.kind.interface? && owner.kind.object?
             new_interfaces = owner.interfaces.map do |t|
