--- conflicted
+++ resolved
@@ -39,13 +39,9 @@
               [LiteralInput.coerce(type.of_type, ast_node, variables)]
             end
           when GraphQL::InputObjectType
-<<<<<<< HEAD
-            from_arguments(ast_node, type.arguments, variables)
-=======
             # TODO smell: handling AST vs handling plain Ruby
             next_args = ast_node.is_a?(Hash) ? ast_node : ast_node.arguments
-            from_arguments(next_args, type.arguments, variables)
->>>>>>> 3aac6326
+            from_arguments(next_args, type, variables)
           end
         end
       end
@@ -58,13 +54,10 @@
         end
       end
 
-      def self.from_arguments(ast_node, argument_defns, variables)
+      def self.from_arguments(ast_arguments, argument_defns, variables)
         # Variables is nil when making .defaults_for
         context = variables ? variables.context : nil
         values_hash = {}
-<<<<<<< HEAD
-        indexed_arguments = ast_node.arguments.each_with_object({}) { |a, memo| memo[a.name] = a }
-=======
         indexed_arguments = case ast_arguments
         when Hash
           ast_arguments
@@ -73,7 +66,6 @@
         else
           raise ArgumentError, "Unexpected ast_arguments: #{ast_arguments}"
         end
->>>>>>> 3aac6326
 
         argument_defns.each do |arg_name, arg_defn|
           ast_arg = indexed_arguments[arg_name]
