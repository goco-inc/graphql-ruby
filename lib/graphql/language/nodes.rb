# frozen_string_literal: true
module GraphQL
  module Language
    module Nodes
      # {AbstractNode} is the base class for all nodes in a GraphQL AST.
      #
      # It provides some APIs for working with ASTs:
      # - `children` returns all AST nodes attached to this one. Used for tree traversal.
      # - `scalars` returns all scalar (Ruby) values attached to this one. Used for comparing nodes.
      # - `to_query_string` turns an AST node into a GraphQL string

      class AbstractNode
<<<<<<< HEAD
        attr_reader :line, :col, :filename
=======
        module Scalars # :nodoc:
          module Name
            def scalars
              super + [name]
            end
          end
        end

        attr_accessor :line, :col, :filename
>>>>>>> f6aab69a

        # Initialize a node by extracting its position,
        # then calling the class's `initialize_node` method.
        # @param options [Hash] Initial attributes for this node
        def initialize(options={})
          if options.key?(:position_source)
            position_source = options.delete(:position_source)
            @line, @col = position_source.line_and_column
          end

          @filename = options.delete(:filename)

          initialize_node(options)
        end

        # This is called with node-specific options
        def initialize_node(options={})
          raise NotImplementedError
        end

        # Value equality
        # @return [Boolean] True if `self` is equivalent to `other`
        def eql?(other)
          return true if equal?(other)
          other.is_a?(self.class) &&
            other.scalars.eql?(self.scalars) &&
            other.children.eql?(self.children)
        end

        # @return [Array<GraphQL::Language::Nodes::AbstractNode>] all nodes in the tree below this one
        def children
          []
        end

        # @return [Array<Integer, Float, String, Boolean, Array>] Scalar values attached to this node
        def scalars
          []
        end

        def position
          [line, col]
        end

        def to_query_string(printer: GraphQL::Language::Printer.new)
          printer.print(self)
        end
      end

      # Base class for non-null type names and list type names
      class WrapperType < AbstractNode
<<<<<<< HEAD
        attr_reader :of_type
        scalar_attributes :of_type
=======
        attr_accessor :of_type
>>>>>>> f6aab69a

        def initialize_node(of_type: nil)
          @of_type = of_type
        end

        def scalars
          [of_type]
        end
      end

      # Base class for nodes whose only value is a name (no child nodes or other scalars)
      class NameOnlyNode < AbstractNode
<<<<<<< HEAD
        attr_reader :name
        scalar_attributes :name
=======
        include Scalars::Name

        attr_accessor :name
>>>>>>> f6aab69a

        def initialize_node(name: nil)
          @name = name
        end
      end

      # A key-value pair for a field's inputs
      class Argument < AbstractNode
<<<<<<< HEAD
        attr_reader :name, :value
        scalar_attributes :name, :value
=======
        attr_accessor :name, :value
>>>>>>> f6aab69a

        # @!attribute name
        #   @return [String] the key for this argument

        # @!attribute value
        #   @return [String, Float, Integer, Boolean, Array, InputObject] The value passed for this key

        def initialize_node(name: nil, value: nil)
          @name = name
          @value = value
        end

        def scalars
          [name, value]
        end

        def children
          [value].flatten.select { |v| v.is_a?(AbstractNode) }
        end
      end

      class Directive < AbstractNode
<<<<<<< HEAD
        attr_reader :name, :arguments
        scalar_attributes :name
        child_attributes :arguments
=======
        include Scalars::Name

        attr_accessor :name, :arguments
        alias :children :arguments
>>>>>>> f6aab69a

        def initialize_node(name: nil, arguments: [])
          @name = name
          @arguments = arguments
        end
      end

      class DirectiveDefinition < AbstractNode
<<<<<<< HEAD
        attr_reader :name, :arguments, :locations, :description
        scalar_attributes :name
        child_attributes :arguments, :locations
=======
        include Scalars::Name

        attr_accessor :name, :arguments, :locations, :description
>>>>>>> f6aab69a

        def initialize_node(name: nil, arguments: [], locations: [], description: nil)
          @name = name
          @arguments = arguments
          @locations = locations
          @description = description
        end

        def children
          arguments + locations
        end
      end

      # This is the AST root for normal queries
      #
      # @example Deriving a document by parsing a string
      #   document = GraphQL.parse(query_string)
      #
      # @example Creating a string from a document
      #   document.to_query_string
      #   # { ... }
      #
      # @example Creating a custom string from a document
      #  class VariableScrubber < GraphQL::Language::Printer
      #    def print_argument(arg)
      #      "#{arg.name}: <HIDDEN>"
      #    end
      #  end
      #
      #  document.to_query_string(printer: VariableSrubber.new)
      #
      class Document < AbstractNode
<<<<<<< HEAD
        attr_reader :definitions
        child_attributes :definitions
=======
        attr_accessor :definitions
        alias :children :definitions
>>>>>>> f6aab69a

        # @!attribute definitions
        #   @return [Array<OperationDefinition, FragmentDefinition>] top-level GraphQL units: operations or fragments
        def initialize_node(definitions: [])
          @definitions = definitions
        end

        def slice_definition(name)
          GraphQL::Language::DefinitionSlice.slice(self, name)
        end
      end

      # An enum value. The string is available as {#name}.
      class Enum < NameOnlyNode; end

      # A null value literal.
      class NullValue < NameOnlyNode; end

      # A single selection in a GraphQL query.
      class Field < AbstractNode
<<<<<<< HEAD
        attr_reader :name, :alias, :arguments, :directives, :selections
        scalar_attributes :name, :alias
        child_attributes :arguments, :directives, :selections
=======
        attr_accessor :name, :alias, :arguments, :directives, :selections
>>>>>>> f6aab69a

        # @!attribute selections
        #   @return [Array<Nodes::Field>] Selections on this object (or empty array if this is a scalar field)

        def initialize_node(name: nil, arguments: [], directives: [], selections: [], **kwargs)
          @name = name
          # oops, alias is a keyword:
          @alias = kwargs.fetch(:alias, nil)
          @arguments = arguments
          @directives = directives
          @selections = selections
        end

        def scalars
          [name, self.alias]
        end

        def children
          arguments + directives + selections
        end
      end

      # A reusable fragment, defined at document-level.
      class FragmentDefinition < AbstractNode
<<<<<<< HEAD
        attr_reader :name, :type, :directives, :selections
        scalar_attributes :name, :type
        child_attributes :directives, :selections
=======
        attr_accessor :name, :type, :directives, :selections
>>>>>>> f6aab69a

        # @!attribute name
        #   @return [String] the identifier for this fragment, which may be applied with `...#{name}`

        # @!attribute type
        #   @return [String] the type condition for this fragment (name of type which it may apply to)
        def initialize_node(name: nil, type: nil, directives: [], selections: [])
          @name = name
          @type = type
          @directives = directives
          @selections = selections
        end

        def children
          directives + selections
        end

        def scalars
          [name, type]
        end
      end

      # Application of a named fragment in a selection
      class FragmentSpread < AbstractNode
<<<<<<< HEAD
        attr_reader :name, :directives
        scalar_attributes :name
        child_attributes :directives
=======
        include Scalars::Name

        attr_accessor :name, :directives
        alias :children :directives
>>>>>>> f6aab69a

        # @!attribute name
        #   @return [String] The identifier of the fragment to apply, corresponds with {FragmentDefinition#name}

        def initialize_node(name: nil, directives: [])
          @name = name
          @directives = directives
        end
      end

      # An unnamed fragment, defined directly in the query with `... {  }`
      class InlineFragment < AbstractNode
<<<<<<< HEAD
        attr_reader :type, :directives, :selections
        scalar_attributes :type
        child_attributes :directives, :selections
=======
        attr_accessor :type, :directives, :selections
>>>>>>> f6aab69a

        # @!attribute type
        #   @return [String, nil] Name of the type this fragment applies to, or `nil` if this fragment applies to any type

        def initialize_node(type: nil, directives: [], selections: [])
          @type = type
          @directives = directives
          @selections = selections
        end

        def children
          directives + selections
        end

        def scalars
          [type]
        end
      end

      # A collection of key-value inputs which may be a field argument
      class InputObject < AbstractNode
<<<<<<< HEAD
        attr_reader :arguments
        child_attributes :arguments
=======
        attr_accessor :arguments
        alias :children :arguments
>>>>>>> f6aab69a

        # @!attribute arguments
        #   @return [Array<Nodes::Argument>] A list of key-value pairs inside this input object

        def initialize_node(arguments: [])
          @arguments = arguments
        end

        # @return [Hash<String, Any>] Recursively turn this input object into a Ruby Hash
        def to_h(options={})
          arguments.inject({}) do |memo, pair|
            v = pair.value
            memo[pair.name] = serialize_value_for_hash v
            memo
          end
        end

        private

        def serialize_value_for_hash(value)
          case value
          when InputObject
            value.to_h
          when Array
            value.map do |v|
              serialize_value_for_hash v
            end
          when Enum
            value.name
          when NullValue
            nil
          else
            value
          end
        end
      end


      # A list type definition, denoted with `[...]` (used for variable type definitions)
      class ListType < WrapperType; end

      # A non-null type definition, denoted with `...!` (used for variable type definitions)
      class NonNullType < WrapperType; end

      # A query, mutation or subscription.
      # May be anonymous or named.
      # May be explicitly typed (eg `mutation { ... }`) or implicitly a query (eg `{ ... }`).
      class OperationDefinition < AbstractNode
<<<<<<< HEAD
        attr_reader :operation_type, :name, :variables, :directives, :selections
        scalar_attributes :operation_type, :name
        child_attributes :variables, :directives, :selections
=======
        attr_accessor :operation_type, :name, :variables, :directives, :selections
>>>>>>> f6aab69a

        # @!attribute variables
        #   @return [Array<VariableDefinition>] Variable definitions for this operation

        # @!attribute selections
        #   @return [Array<Field>] Root-level fields on this operation

        # @!attribute operation_type
        #   @return [String, nil] The root type for this operation, or `nil` for implicit `"query"`

        # @!attribute name
        #   @return [String, nil] The name for this operation, or `nil` if unnamed

        def initialize_node(operation_type: nil, name: nil, variables: [], directives: [], selections: [])
          @operation_type = operation_type
          @name = name
          @variables = variables
          @directives = directives
          @selections = selections
        end

        def children
          variables + directives + selections
        end

        def scalars
          [operation_type, name]
        end
      end

      # A type name, used for variable definitions
      class TypeName < NameOnlyNode; end

      # An operation-level query variable
      class VariableDefinition < AbstractNode
<<<<<<< HEAD
        attr_reader :name, :type, :default_value
        scalar_attributes :name, :type, :default_value
=======
        attr_accessor :name, :type, :default_value
>>>>>>> f6aab69a

        # @!attribute default_value
        #   @return [String, Integer, Float, Boolean, Array, NullValue] A Ruby value to use if no other value is provided

        # @!attribute type
        #   @return [TypeName, NonNullType, ListType] The expected type of this value

        # @!attribute name
        #   @return [String] The identifier for this variable, _without_ `$`

        def initialize_node(name: nil, type: nil, default_value: nil)
          @name = name
          @type = type
          @default_value = default_value
        end

        def scalars
          [name, type, default_value]
        end
      end

      # Usage of a variable in a query. Name does _not_ include `$`.
      class VariableIdentifier < NameOnlyNode; end

      class SchemaDefinition < AbstractNode
<<<<<<< HEAD
        attr_reader :query, :mutation, :subscription
        scalar_attributes :query, :mutation, :subscription
=======
        attr_accessor :query, :mutation, :subscription
>>>>>>> f6aab69a

        def initialize_node(query: nil, mutation: nil, subscription: nil)
          @query = query
          @mutation = mutation
          @subscription = subscription
        end

        def scalars
          [query, mutation, subscription]
        end
      end

      class ScalarTypeDefinition < AbstractNode
<<<<<<< HEAD
        attr_reader :name, :directives, :description
        scalar_attributes :name
        child_attributes :directives
=======
        include Scalars::Name

        attr_accessor :name, :directives, :description
        alias :children :directives
>>>>>>> f6aab69a

        def initialize_node(name:, directives: [], description: nil)
          @name = name
          @directives = directives
          @description = description
        end
      end

      class ObjectTypeDefinition < AbstractNode
<<<<<<< HEAD
        attr_reader :name, :interfaces, :fields, :directives, :description
        scalar_attributes :name
        child_attributes :interfaces, :fields, :directives
=======
        include Scalars::Name

        attr_accessor :name, :interfaces, :fields, :directives, :description
>>>>>>> f6aab69a

        def initialize_node(name:, interfaces:, fields:, directives: [], description: nil)
          @name = name
          @interfaces = interfaces || []
          @directives = directives
          @fields = fields
          @description = description
        end

        def children
          interfaces + fields + directives
        end
      end

      class InputValueDefinition < AbstractNode
<<<<<<< HEAD
        attr_reader :name, :type, :default_value, :directives,:description
        scalar_attributes :name, :type, :default_value
        child_attributes :directives
=======
        attr_accessor :name, :type, :default_value, :directives,:description
        alias :children :directives
>>>>>>> f6aab69a

        def initialize_node(name:, type:, default_value: nil, directives: [], description: nil)
          @name = name
          @type = type
          @default_value = default_value
          @directives = directives
          @description = description
        end

        def scalars
          [name, type, default_value]
        end
      end

      class FieldDefinition < AbstractNode
<<<<<<< HEAD
        attr_reader :name, :arguments, :type, :directives, :description
        scalar_attributes :name, :type
        child_attributes :arguments, :directives
=======
        attr_accessor :name, :arguments, :type, :directives, :description
>>>>>>> f6aab69a

        def initialize_node(name:, arguments:, type:, directives: [], description: nil)
          @name = name
          @arguments = arguments
          @type = type
          @directives = directives
          @description = description
        end

        def children
          arguments + directives
        end

        def scalars
          [name, type]
        end
      end

      class InterfaceTypeDefinition < AbstractNode
<<<<<<< HEAD
        attr_reader :name, :fields, :directives, :description
        scalar_attributes :name
        child_attributes :fields, :directives
=======
        include Scalars::Name

        attr_accessor :name, :fields, :directives, :description
>>>>>>> f6aab69a

        def initialize_node(name:, fields:, directives: [], description: nil)
          @name = name
          @fields = fields
          @directives = directives
          @description = description
        end

        def children
          fields + directives
        end
      end

      class UnionTypeDefinition < AbstractNode
<<<<<<< HEAD
        attr_reader :name, :types, :directives, :description
        scalar_attributes :name
        child_attributes :types, :directives
=======
        include Scalars::Name

        attr_accessor :name, :types, :directives, :description
>>>>>>> f6aab69a

        def initialize_node(name:, types:, directives: [], description: nil)
          @name = name
          @types = types
          @directives = directives
          @description = description
        end

        def children
          types + directives
        end
      end

      class EnumTypeDefinition < AbstractNode
<<<<<<< HEAD
        attr_reader :name, :values, :directives, :description
        scalar_attributes :name
        child_attributes :values, :directives
=======
        include Scalars::Name

        attr_accessor :name, :values, :directives, :description
>>>>>>> f6aab69a

        def initialize_node(name:, values:, directives: [], description: nil)
          @name = name
          @values = values
          @directives = directives
          @description = description
        end

        def children
          values + directives
        end
      end

      class EnumValueDefinition < AbstractNode
<<<<<<< HEAD
        attr_reader :name, :directives, :description
        scalar_attributes :name
        child_attributes :directives
=======
        include Scalars::Name

        attr_accessor :name, :directives, :description
        alias :children :directives
>>>>>>> f6aab69a

        def initialize_node(name:, directives: [], description: nil)
          @name = name
          @directives = directives
          @description = description
        end
      end

      class InputObjectTypeDefinition < AbstractNode
<<<<<<< HEAD
        attr_reader :name, :fields, :directives, :description
        scalar_attributes :name
        child_attributes :fields
=======
        include Scalars::Name

        attr_accessor :name, :fields, :directives, :description
        alias :children :fields
>>>>>>> f6aab69a

        def initialize_node(name:, fields:, directives: [], description: nil)
          @name = name
          @fields = fields
          @directives = directives
          @description = description
        end
      end
    end
  end
end<|MERGE_RESOLUTION|>--- conflicted
+++ resolved
@@ -10,9 +10,6 @@
       # - `to_query_string` turns an AST node into a GraphQL string
 
       class AbstractNode
-<<<<<<< HEAD
-        attr_reader :line, :col, :filename
-=======
         module Scalars # :nodoc:
           module Name
             def scalars
@@ -22,7 +19,6 @@
         end
 
         attr_accessor :line, :col, :filename
->>>>>>> f6aab69a
 
         # Initialize a node by extracting its position,
         # then calling the class's `initialize_node` method.
@@ -73,12 +69,7 @@
 
       # Base class for non-null type names and list type names
       class WrapperType < AbstractNode
-<<<<<<< HEAD
         attr_reader :of_type
-        scalar_attributes :of_type
-=======
-        attr_accessor :of_type
->>>>>>> f6aab69a
 
         def initialize_node(of_type: nil)
           @of_type = of_type
@@ -91,14 +82,8 @@
 
       # Base class for nodes whose only value is a name (no child nodes or other scalars)
       class NameOnlyNode < AbstractNode
-<<<<<<< HEAD
         attr_reader :name
-        scalar_attributes :name
-=======
-        include Scalars::Name
-
-        attr_accessor :name
->>>>>>> f6aab69a
+        include Scalars::Name
 
         def initialize_node(name: nil)
           @name = name
@@ -107,12 +92,7 @@
 
       # A key-value pair for a field's inputs
       class Argument < AbstractNode
-<<<<<<< HEAD
         attr_reader :name, :value
-        scalar_attributes :name, :value
-=======
-        attr_accessor :name, :value
->>>>>>> f6aab69a
 
         # @!attribute name
         #   @return [String] the key for this argument
@@ -135,16 +115,9 @@
       end
 
       class Directive < AbstractNode
-<<<<<<< HEAD
         attr_reader :name, :arguments
-        scalar_attributes :name
-        child_attributes :arguments
-=======
-        include Scalars::Name
-
-        attr_accessor :name, :arguments
+        include Scalars::Name
         alias :children :arguments
->>>>>>> f6aab69a
 
         def initialize_node(name: nil, arguments: [])
           @name = name
@@ -153,15 +126,8 @@
       end
 
       class DirectiveDefinition < AbstractNode
-<<<<<<< HEAD
         attr_reader :name, :arguments, :locations, :description
-        scalar_attributes :name
-        child_attributes :arguments, :locations
-=======
-        include Scalars::Name
-
-        attr_accessor :name, :arguments, :locations, :description
->>>>>>> f6aab69a
+        include Scalars::Name
 
         def initialize_node(name: nil, arguments: [], locations: [], description: nil)
           @name = name
@@ -194,13 +160,8 @@
       #  document.to_query_string(printer: VariableSrubber.new)
       #
       class Document < AbstractNode
-<<<<<<< HEAD
         attr_reader :definitions
-        child_attributes :definitions
-=======
-        attr_accessor :definitions
         alias :children :definitions
->>>>>>> f6aab69a
 
         # @!attribute definitions
         #   @return [Array<OperationDefinition, FragmentDefinition>] top-level GraphQL units: operations or fragments
@@ -221,13 +182,7 @@
 
       # A single selection in a GraphQL query.
       class Field < AbstractNode
-<<<<<<< HEAD
         attr_reader :name, :alias, :arguments, :directives, :selections
-        scalar_attributes :name, :alias
-        child_attributes :arguments, :directives, :selections
-=======
-        attr_accessor :name, :alias, :arguments, :directives, :selections
->>>>>>> f6aab69a
 
         # @!attribute selections
         #   @return [Array<Nodes::Field>] Selections on this object (or empty array if this is a scalar field)
@@ -252,13 +207,7 @@
 
       # A reusable fragment, defined at document-level.
       class FragmentDefinition < AbstractNode
-<<<<<<< HEAD
         attr_reader :name, :type, :directives, :selections
-        scalar_attributes :name, :type
-        child_attributes :directives, :selections
-=======
-        attr_accessor :name, :type, :directives, :selections
->>>>>>> f6aab69a
 
         # @!attribute name
         #   @return [String] the identifier for this fragment, which may be applied with `...#{name}`
@@ -283,16 +232,9 @@
 
       # Application of a named fragment in a selection
       class FragmentSpread < AbstractNode
-<<<<<<< HEAD
         attr_reader :name, :directives
-        scalar_attributes :name
-        child_attributes :directives
-=======
-        include Scalars::Name
-
-        attr_accessor :name, :directives
+        include Scalars::Name
         alias :children :directives
->>>>>>> f6aab69a
 
         # @!attribute name
         #   @return [String] The identifier of the fragment to apply, corresponds with {FragmentDefinition#name}
@@ -305,13 +247,7 @@
 
       # An unnamed fragment, defined directly in the query with `... {  }`
       class InlineFragment < AbstractNode
-<<<<<<< HEAD
         attr_reader :type, :directives, :selections
-        scalar_attributes :type
-        child_attributes :directives, :selections
-=======
-        attr_accessor :type, :directives, :selections
->>>>>>> f6aab69a
 
         # @!attribute type
         #   @return [String, nil] Name of the type this fragment applies to, or `nil` if this fragment applies to any type
@@ -333,13 +269,8 @@
 
       # A collection of key-value inputs which may be a field argument
       class InputObject < AbstractNode
-<<<<<<< HEAD
         attr_reader :arguments
-        child_attributes :arguments
-=======
-        attr_accessor :arguments
         alias :children :arguments
->>>>>>> f6aab69a
 
         # @!attribute arguments
         #   @return [Array<Nodes::Argument>] A list of key-value pairs inside this input object
@@ -388,13 +319,7 @@
       # May be anonymous or named.
       # May be explicitly typed (eg `mutation { ... }`) or implicitly a query (eg `{ ... }`).
       class OperationDefinition < AbstractNode
-<<<<<<< HEAD
         attr_reader :operation_type, :name, :variables, :directives, :selections
-        scalar_attributes :operation_type, :name
-        child_attributes :variables, :directives, :selections
-=======
-        attr_accessor :operation_type, :name, :variables, :directives, :selections
->>>>>>> f6aab69a
 
         # @!attribute variables
         #   @return [Array<VariableDefinition>] Variable definitions for this operation
@@ -430,12 +355,7 @@
 
       # An operation-level query variable
       class VariableDefinition < AbstractNode
-<<<<<<< HEAD
         attr_reader :name, :type, :default_value
-        scalar_attributes :name, :type, :default_value
-=======
-        attr_accessor :name, :type, :default_value
->>>>>>> f6aab69a
 
         # @!attribute default_value
         #   @return [String, Integer, Float, Boolean, Array, NullValue] A Ruby value to use if no other value is provided
@@ -461,13 +381,8 @@
       class VariableIdentifier < NameOnlyNode; end
 
       class SchemaDefinition < AbstractNode
-<<<<<<< HEAD
         attr_reader :query, :mutation, :subscription
-        scalar_attributes :query, :mutation, :subscription
-=======
-        attr_accessor :query, :mutation, :subscription
->>>>>>> f6aab69a
-
+        
         def initialize_node(query: nil, mutation: nil, subscription: nil)
           @query = query
           @mutation = mutation
@@ -480,16 +395,9 @@
       end
 
       class ScalarTypeDefinition < AbstractNode
-<<<<<<< HEAD
         attr_reader :name, :directives, :description
-        scalar_attributes :name
-        child_attributes :directives
-=======
-        include Scalars::Name
-
-        attr_accessor :name, :directives, :description
+        include Scalars::Name
         alias :children :directives
->>>>>>> f6aab69a
 
         def initialize_node(name:, directives: [], description: nil)
           @name = name
@@ -499,15 +407,8 @@
       end
 
       class ObjectTypeDefinition < AbstractNode
-<<<<<<< HEAD
         attr_reader :name, :interfaces, :fields, :directives, :description
-        scalar_attributes :name
-        child_attributes :interfaces, :fields, :directives
-=======
-        include Scalars::Name
-
-        attr_accessor :name, :interfaces, :fields, :directives, :description
->>>>>>> f6aab69a
+        include Scalars::Name
 
         def initialize_node(name:, interfaces:, fields:, directives: [], description: nil)
           @name = name
@@ -523,14 +424,8 @@
       end
 
       class InputValueDefinition < AbstractNode
-<<<<<<< HEAD
         attr_reader :name, :type, :default_value, :directives,:description
-        scalar_attributes :name, :type, :default_value
-        child_attributes :directives
-=======
-        attr_accessor :name, :type, :default_value, :directives,:description
         alias :children :directives
->>>>>>> f6aab69a
 
         def initialize_node(name:, type:, default_value: nil, directives: [], description: nil)
           @name = name
@@ -546,13 +441,7 @@
       end
 
       class FieldDefinition < AbstractNode
-<<<<<<< HEAD
         attr_reader :name, :arguments, :type, :directives, :description
-        scalar_attributes :name, :type
-        child_attributes :arguments, :directives
-=======
-        attr_accessor :name, :arguments, :type, :directives, :description
->>>>>>> f6aab69a
 
         def initialize_node(name:, arguments:, type:, directives: [], description: nil)
           @name = name
@@ -572,15 +461,8 @@
       end
 
       class InterfaceTypeDefinition < AbstractNode
-<<<<<<< HEAD
         attr_reader :name, :fields, :directives, :description
-        scalar_attributes :name
-        child_attributes :fields, :directives
-=======
-        include Scalars::Name
-
-        attr_accessor :name, :fields, :directives, :description
->>>>>>> f6aab69a
+        include Scalars::Name
 
         def initialize_node(name:, fields:, directives: [], description: nil)
           @name = name
@@ -595,16 +477,9 @@
       end
 
       class UnionTypeDefinition < AbstractNode
-<<<<<<< HEAD
         attr_reader :name, :types, :directives, :description
-        scalar_attributes :name
-        child_attributes :types, :directives
-=======
-        include Scalars::Name
-
-        attr_accessor :name, :types, :directives, :description
->>>>>>> f6aab69a
-
+        include Scalars::Name
+        
         def initialize_node(name:, types:, directives: [], description: nil)
           @name = name
           @types = types
@@ -618,15 +493,8 @@
       end
 
       class EnumTypeDefinition < AbstractNode
-<<<<<<< HEAD
         attr_reader :name, :values, :directives, :description
-        scalar_attributes :name
-        child_attributes :values, :directives
-=======
-        include Scalars::Name
-
-        attr_accessor :name, :values, :directives, :description
->>>>>>> f6aab69a
+        include Scalars::Name
 
         def initialize_node(name:, values:, directives: [], description: nil)
           @name = name
@@ -641,16 +509,9 @@
       end
 
       class EnumValueDefinition < AbstractNode
-<<<<<<< HEAD
         attr_reader :name, :directives, :description
-        scalar_attributes :name
-        child_attributes :directives
-=======
-        include Scalars::Name
-
-        attr_accessor :name, :directives, :description
+        include Scalars::Name
         alias :children :directives
->>>>>>> f6aab69a
 
         def initialize_node(name:, directives: [], description: nil)
           @name = name
@@ -660,16 +521,9 @@
       end
 
       class InputObjectTypeDefinition < AbstractNode
-<<<<<<< HEAD
         attr_reader :name, :fields, :directives, :description
-        scalar_attributes :name
-        child_attributes :fields
-=======
-        include Scalars::Name
-
-        attr_accessor :name, :fields, :directives, :description
+        include Scalars::Name
         alias :children :fields
->>>>>>> f6aab69a
 
         def initialize_node(name:, fields:, directives: [], description: nil)
           @name = name
