# frozen_string_literal: true
module GraphQL
  module Language
    module Nodes
      # {AbstractNode} is the base class for all nodes in a GraphQL AST.
      #
      # It provides some APIs for working with ASTs:
      # - `children` returns all AST nodes attached to this one. Used for tree traversal.
      # - `scalars` returns all scalar (Ruby) values attached to this one. Used for comparing nodes.
      # - `to_query_string` turns an AST node into a GraphQL string

      class AbstractNode
        module Scalars # :nodoc:
          module Name
            def scalars
              super + [name]
            end
          end
        end

        attr_accessor :line, :col, :filename

        # Initialize a node by extracting its position,
        # then calling the class's `initialize_node` method.
        # @param options [Hash] Initial attributes for this node
        def initialize(options={})
          if options.key?(:position_source)
            position_source = options.delete(:position_source)
            @line, @col = position_source.line_and_column
          end

          @filename = options.delete(:filename)

          initialize_node(options)
        end

        # This is called with node-specific options
        def initialize_node(options={})
          raise NotImplementedError
        end

        # Value equality
        # @return [Boolean] True if `self` is equivalent to `other`
        def eql?(other)
          return true if equal?(other)
          other.is_a?(self.class) &&
            other.scalars.eql?(self.scalars) &&
            other.children.eql?(self.children)
        end

        # @return [Array<GraphQL::Language::Nodes::AbstractNode>] all nodes in the tree below this one
        def children
          []
        end

        # @return [Array<Integer, Float, String, Boolean, Array>] Scalar values attached to this node
        def scalars
          []
        end

        def position
          [line, col]
        end

        def to_query_string(printer: GraphQL::Language::Printer.new)
          printer.print(self)
        end
      end

      # Base class for non-null type names and list type names
      class WrapperType < AbstractNode
        attr_reader :of_type

        def initialize_node(of_type: nil)
          @of_type = of_type
        end

        def scalars
          [of_type]
        end
      end

      # Base class for nodes whose only value is a name (no child nodes or other scalars)
      class NameOnlyNode < AbstractNode
        attr_reader :name
        include Scalars::Name

        def initialize_node(name: nil)
          @name = name
        end
      end

      # A key-value pair for a field's inputs
      class Argument < AbstractNode
        attr_reader :name, :value

        # @!attribute name
        #   @return [String] the key for this argument

        # @!attribute value
        #   @return [String, Float, Integer, Boolean, Array, InputObject] The value passed for this key

        def initialize_node(name: nil, value: nil)
          @name = name
          @value = value
        end

        def scalars
          [name, value]
        end

        def children
          [value].flatten.select { |v| v.is_a?(AbstractNode) }
        end
      end

      class Directive < AbstractNode
        attr_reader :name, :arguments
        include Scalars::Name
        alias :children :arguments

        def initialize_node(name: nil, arguments: [])
          @name = name
          @arguments = arguments
        end
      end

      class DirectiveDefinition < AbstractNode
        attr_reader :name, :arguments, :locations, :description
        include Scalars::Name

        def initialize_node(name: nil, arguments: [], locations: [], description: nil)
          @name = name
          @arguments = arguments
          @locations = locations
          @description = description
        end

        def children
          arguments + locations
        end
      end

      class DirectiveLocation < NameOnlyNode; end

      # This is the AST root for normal queries
      #
      # @example Deriving a document by parsing a string
      #   document = GraphQL.parse(query_string)
      #
      # @example Creating a string from a document
      #   document.to_query_string
      #   # { ... }
      #
      # @example Creating a custom string from a document
      #  class VariableScrubber < GraphQL::Language::Printer
      #    def print_argument(arg)
      #      "#{arg.name}: <HIDDEN>"
      #    end
      #  end
      #
      #  document.to_query_string(printer: VariableSrubber.new)
      #
      class Document < AbstractNode
        attr_reader :definitions
        alias :children :definitions

        # @!attribute definitions
        #   @return [Array<OperationDefinition, FragmentDefinition>] top-level GraphQL units: operations or fragments
        def initialize_node(definitions: [])
          @definitions = definitions
        end

        def slice_definition(name)
          GraphQL::Language::DefinitionSlice.slice(self, name)
        end
      end

      # An enum value. The string is available as {#name}.
      class Enum < NameOnlyNode; end

      # A null value literal.
      class NullValue < NameOnlyNode; end

      # A single selection in a GraphQL query.
      class Field < AbstractNode
        attr_reader :name, :alias, :arguments, :directives, :selections

        # @!attribute selections
        #   @return [Array<Nodes::Field>] Selections on this object (or empty array if this is a scalar field)

        def initialize_node(name: nil, arguments: [], directives: [], selections: [], **kwargs)
          @name = name
          # oops, alias is a keyword:
          @alias = kwargs.fetch(:alias, nil)
          @arguments = arguments
          @directives = directives
          @selections = selections
        end

        def scalars
          [name, self.alias]
        end

        def children
          arguments + directives + selections
        end
      end

      # A reusable fragment, defined at document-level.
      class FragmentDefinition < AbstractNode
        attr_reader :name, :type, :directives, :selections

        # @!attribute name
        #   @return [String] the identifier for this fragment, which may be applied with `...#{name}`

        # @!attribute type
        #   @return [String] the type condition for this fragment (name of type which it may apply to)
        def initialize_node(name: nil, type: nil, directives: [], selections: [])
          @name = name
          @type = type
          @directives = directives
          @selections = selections
        end

        def children
          directives + selections
        end

        def scalars
          [name, type]
        end
      end

      # Application of a named fragment in a selection
      class FragmentSpread < AbstractNode
        attr_reader :name, :directives
        include Scalars::Name
        alias :children :directives

        # @!attribute name
        #   @return [String] The identifier of the fragment to apply, corresponds with {FragmentDefinition#name}

        def initialize_node(name: nil, directives: [])
          @name = name
          @directives = directives
        end
      end

      # An unnamed fragment, defined directly in the query with `... {  }`
      class InlineFragment < AbstractNode
        attr_reader :type, :directives, :selections

        # @!attribute type
        #   @return [String, nil] Name of the type this fragment applies to, or `nil` if this fragment applies to any type

        def initialize_node(type: nil, directives: [], selections: [])
          @type = type
          @directives = directives
          @selections = selections
        end

        def children
          directives + selections
        end

        def scalars
          [type]
        end
      end

      # A collection of key-value inputs which may be a field argument
      class InputObject < AbstractNode
        attr_reader :arguments
        alias :children :arguments

        # @!attribute arguments
        #   @return [Array<Nodes::Argument>] A list of key-value pairs inside this input object

        def initialize_node(arguments: [])
          @arguments = arguments
        end

        # @return [Hash<String, Any>] Recursively turn this input object into a Ruby Hash
        def to_h(options={})
          arguments.inject({}) do |memo, pair|
            v = pair.value
            memo[pair.name] = serialize_value_for_hash v
            memo
          end
        end

        private

        def serialize_value_for_hash(value)
          case value
          when InputObject
            value.to_h
          when Array
            value.map do |v|
              serialize_value_for_hash v
            end
          when Enum
            value.name
          when NullValue
            nil
          else
            value
          end
        end
      end


      # A list type definition, denoted with `[...]` (used for variable type definitions)
      class ListType < WrapperType; end

      # A non-null type definition, denoted with `...!` (used for variable type definitions)
      class NonNullType < WrapperType; end

      # A query, mutation or subscription.
      # May be anonymous or named.
      # May be explicitly typed (eg `mutation { ... }`) or implicitly a query (eg `{ ... }`).
      class OperationDefinition < AbstractNode
        attr_reader :operation_type, :name, :variables, :directives, :selections

        # @!attribute variables
        #   @return [Array<VariableDefinition>] Variable definitions for this operation

        # @!attribute selections
        #   @return [Array<Field>] Root-level fields on this operation

        # @!attribute operation_type
        #   @return [String, nil] The root type for this operation, or `nil` for implicit `"query"`

        # @!attribute name
        #   @return [String, nil] The name for this operation, or `nil` if unnamed

        def initialize_node(operation_type: nil, name: nil, variables: [], directives: [], selections: [])
          @operation_type = operation_type
          @name = name
          @variables = variables
          @directives = directives
          @selections = selections
        end

        def children
          variables + directives + selections
        end

        def scalars
          [operation_type, name]
        end
      end

      # A type name, used for variable definitions
      class TypeName < NameOnlyNode; end

      # An operation-level query variable
      class VariableDefinition < AbstractNode
        attr_reader :name, :type, :default_value

        # @!attribute default_value
        #   @return [String, Integer, Float, Boolean, Array, NullValue] A Ruby value to use if no other value is provided

        # @!attribute type
        #   @return [TypeName, NonNullType, ListType] The expected type of this value

        # @!attribute name
        #   @return [String] The identifier for this variable, _without_ `$`

        def initialize_node(name: nil, type: nil, default_value: nil)
          @name = name
          @type = type
          @default_value = default_value
        end

        def scalars
          [name, type, default_value]
        end
      end

      # Usage of a variable in a query. Name does _not_ include `$`.
      class VariableIdentifier < NameOnlyNode; end

      class SchemaDefinition < AbstractNode
<<<<<<< HEAD
        attr_reader :query, :mutation, :subscription
        
        def initialize_node(query: nil, mutation: nil, subscription: nil)
=======
        attr_accessor :query, :mutation, :subscription, :directives

        def initialize_node(query: nil, mutation: nil, subscription: nil, directives: [])
          @query = query
          @mutation = mutation
          @subscription = subscription
          @directives = directives
        end

        def scalars
          [query, mutation, subscription]
        end

        alias :children :directives
      end

      class SchemaExtension < AbstractNode
        attr_accessor :query, :mutation, :subscription, :directives

        def initialize_node(query: nil, mutation: nil, subscription: nil, directives: [])
>>>>>>> f3dfdf62
          @query = query
          @mutation = mutation
          @subscription = subscription
          @directives = directives
        end

        def scalars
          [query, mutation, subscription]
        end

        alias :children :directives
      end

      class ScalarTypeDefinition < AbstractNode
        attr_reader :name, :directives, :description
        include Scalars::Name
        alias :children :directives

        def initialize_node(name:, directives: [], description: nil)
          @name = name
          @directives = directives
          @description = description
        end
      end

      class ScalarTypeExtension < AbstractNode
        attr_accessor :name, :directives
        alias :children :directives

        def initialize_node(name:, directives: [])
          @name = name
          @directives = directives
        end
      end

      class ObjectTypeDefinition < AbstractNode
        attr_reader :name, :interfaces, :fields, :directives, :description
        include Scalars::Name

        def initialize_node(name:, interfaces:, fields:, directives: [], description: nil)
          @name = name
          @interfaces = interfaces || []
          @directives = directives
          @fields = fields
          @description = description
        end

        def children
          interfaces + fields + directives
        end
      end

      class ObjectTypeExtension < AbstractNode
        attr_accessor :name, :interfaces, :fields, :directives

        def initialize_node(name:, interfaces:, fields:, directives: [])
          @name = name
          @interfaces = interfaces || []
          @directives = directives
          @fields = fields
        end

        def children
          interfaces + fields + directives
        end
      end

      class InputValueDefinition < AbstractNode
        attr_reader :name, :type, :default_value, :directives,:description
        alias :children :directives

        def initialize_node(name:, type:, default_value: nil, directives: [], description: nil)
          @name = name
          @type = type
          @default_value = default_value
          @directives = directives
          @description = description
        end

        def scalars
          [name, type, default_value]
        end
      end

      class FieldDefinition < AbstractNode
        attr_reader :name, :arguments, :type, :directives, :description

        def initialize_node(name:, arguments:, type:, directives: [], description: nil)
          @name = name
          @arguments = arguments
          @type = type
          @directives = directives
          @description = description
        end

        def children
          arguments + directives
        end

        def scalars
          [name, type]
        end
      end

      class InterfaceTypeDefinition < AbstractNode
        attr_reader :name, :fields, :directives, :description
        include Scalars::Name

        def initialize_node(name:, fields:, directives: [], description: nil)
          @name = name
          @fields = fields
          @directives = directives
          @description = description
        end

        def children
          fields + directives
        end
      end

      class InterfaceTypeExtension < AbstractNode
        attr_accessor :name, :fields, :directives

        def initialize_node(name:, fields:, directives: [])
          @name = name
          @fields = fields
          @directives = directives
        end

        def children
          fields + directives
        end
      end

      class UnionTypeDefinition < AbstractNode
        attr_reader :name, :types, :directives, :description
        include Scalars::Name
        
        def initialize_node(name:, types:, directives: [], description: nil)
          @name = name
          @types = types
          @directives = directives
          @description = description
        end

        def children
          types + directives
        end
      end

      class UnionTypeExtension < AbstractNode
        attr_accessor :name, :types, :directives

        def initialize_node(name:, types:, directives: [])
          @name = name
          @types = types
          @directives = directives
        end

        def children
          types + directives
        end
      end

      class EnumTypeDefinition < AbstractNode
        attr_reader :name, :values, :directives, :description
        include Scalars::Name

        def initialize_node(name:, values:, directives: [], description: nil)
          @name = name
          @values = values
          @directives = directives
          @description = description
        end

        def children
          values + directives
        end
      end

      class EnumTypeExtension < AbstractNode
        attr_accessor :name, :values, :directives

        def initialize_node(name:, values:, directives: [])
          @name = name
          @values = values
          @directives = directives
        end

        def children
          values + directives
        end
      end

      class EnumValueDefinition < AbstractNode
        attr_reader :name, :directives, :description
        include Scalars::Name
        alias :children :directives

        def initialize_node(name:, directives: [], description: nil)
          @name = name
          @directives = directives
          @description = description
        end
      end

      class InputObjectTypeDefinition < AbstractNode
        attr_reader :name, :fields, :directives, :description
        include Scalars::Name
<<<<<<< HEAD
        alias :children :fields
=======

        attr_accessor :name, :fields, :directives, :description
>>>>>>> f3dfdf62

        def initialize_node(name:, fields:, directives: [], description: nil)
          @name = name
          @fields = fields
          @directives = directives
          @description = description
        end

        def children
          fields + directives
        end
      end

      class InputObjectTypeExtension < AbstractNode
        attr_accessor :name, :fields, :directives

        def initialize_node(name:, fields:, directives: [])
          @name = name
          @fields = fields
          @directives = directives
        end

        def children
          fields + directives
        end
      end
    end
  end
end<|MERGE_RESOLUTION|>--- conflicted
+++ resolved
@@ -18,7 +18,7 @@
           end
         end
 
-        attr_accessor :line, :col, :filename
+        attr_reader :line, :col, :filename
 
         # Initialize a node by extracting its position,
         # then calling the class's `initialize_node` method.
@@ -383,12 +383,7 @@
       class VariableIdentifier < NameOnlyNode; end
 
       class SchemaDefinition < AbstractNode
-<<<<<<< HEAD
-        attr_reader :query, :mutation, :subscription
-        
-        def initialize_node(query: nil, mutation: nil, subscription: nil)
-=======
-        attr_accessor :query, :mutation, :subscription, :directives
+        attr_reader :query, :mutation, :subscription, :directives
 
         def initialize_node(query: nil, mutation: nil, subscription: nil, directives: [])
           @query = query
@@ -405,10 +400,9 @@
       end
 
       class SchemaExtension < AbstractNode
-        attr_accessor :query, :mutation, :subscription, :directives
+        attr_reader :query, :mutation, :subscription, :directives
 
         def initialize_node(query: nil, mutation: nil, subscription: nil, directives: [])
->>>>>>> f3dfdf62
           @query = query
           @mutation = mutation
           @subscription = subscription
@@ -435,7 +429,7 @@
       end
 
       class ScalarTypeExtension < AbstractNode
-        attr_accessor :name, :directives
+        attr_reader :name, :directives
         alias :children :directives
 
         def initialize_node(name:, directives: [])
@@ -462,7 +456,7 @@
       end
 
       class ObjectTypeExtension < AbstractNode
-        attr_accessor :name, :interfaces, :fields, :directives
+        attr_reader :name, :interfaces, :fields, :directives
 
         def initialize_node(name:, interfaces:, fields:, directives: [])
           @name = name
@@ -530,7 +524,7 @@
       end
 
       class InterfaceTypeExtension < AbstractNode
-        attr_accessor :name, :fields, :directives
+        attr_reader :name, :fields, :directives
 
         def initialize_node(name:, fields:, directives: [])
           @name = name
@@ -560,7 +554,7 @@
       end
 
       class UnionTypeExtension < AbstractNode
-        attr_accessor :name, :types, :directives
+        attr_reader :name, :types, :directives
 
         def initialize_node(name:, types:, directives: [])
           @name = name
@@ -590,7 +584,7 @@
       end
 
       class EnumTypeExtension < AbstractNode
-        attr_accessor :name, :values, :directives
+        attr_reader :name, :values, :directives
 
         def initialize_node(name:, values:, directives: [])
           @name = name
@@ -618,12 +612,6 @@
       class InputObjectTypeDefinition < AbstractNode
         attr_reader :name, :fields, :directives, :description
         include Scalars::Name
-<<<<<<< HEAD
-        alias :children :fields
-=======
-
-        attr_accessor :name, :fields, :directives, :description
->>>>>>> f3dfdf62
 
         def initialize_node(name:, fields:, directives: [], description: nil)
           @name = name
@@ -638,7 +626,7 @@
       end
 
       class InputObjectTypeExtension < AbstractNode
-        attr_accessor :name, :fields, :directives
+        attr_reader :name, :fields, :directives
 
         def initialize_node(name:, fields:, directives: [])
           @name = name
