--- conflicted
+++ resolved
@@ -72,11 +72,12 @@
           raise NotImplementedError
         end
 
+        alias :unwrap :itself
+
         def overridden_graphql_name
           @graphql_name || find_inherited_method(:overridden_graphql_name, nil)
         end
 
-<<<<<<< HEAD
         def visible?(context)
           if @mutation
             @mutation.visible?(context)
@@ -99,10 +100,6 @@
           else
             true
           end
-=======
-        def unwrap
-          self
->>>>>>> 27ff0bac
         end
 
         private
