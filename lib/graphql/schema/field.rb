# frozen_string_literal: true
# test_via: ../object.rb
require "graphql/schema/field/connection_extension"
require "graphql/schema/field/scope_extension"

module GraphQL
  class Schema
    class Field
      include GraphQL::Schema::Member::CachedGraphQLDefinition
      include GraphQL::Schema::Member::AcceptsDefinition
      include GraphQL::Schema::Member::HasArguments
      include GraphQL::Schema::Member::HasPath

      # @return [String] the GraphQL name for this field, camelized unless `camelize: false` is provided
      attr_reader :name
      alias :graphql_name :name

      attr_writer :description

      # @return [String, nil] If present, the field is marked as deprecated with this documentation
      attr_accessor :deprecation_reason

      # @return [Symbol] Method or hash key to look up
      attr_reader :method_sym

      # @return [String] Method or hash key to look up
      attr_reader :method_str

      # @return [Class] The type that this field belongs to
      attr_reader :owner

      # @return [Class, nil] The {Schema::Resolver} this field was derived from, if there is one
      def resolver
        @resolver_class
      end

      alias :mutation :resolver

      # @return [Array<Symbol>]
      attr_reader :extras

      # Create a field instance from a list of arguments, keyword arguments, and a block.
      #
      # This method implements prioritization between the `resolver` or `mutation` defaults
      # and the local overrides via other keywords.
      #
      # It also normalizes positional arguments into keywords for {Schema::Field#initialize}.
      # @param resolver [Class] A {GraphQL::Schema::Resolver} class to use for field configuration
      # @param mutation [Class] A {GraphQL::Schema::Mutation} class to use for field configuration
      # @return [GraphQL::Schema:Field] an instance of `self
      # @see {.initialize} for other options
      def self.from_options(name = nil, type = nil, desc = nil, resolver: nil, mutation: nil, **kwargs, &block)
        if (parent_config = resolver || mutation)
          # Get the parent config, merge in local overrides
          kwargs = parent_config.field_options.merge(kwargs)
          # Add a reference to that parent class
          kwargs[:resolver_class] = parent_config
        end

        if name
          kwargs[:name] = name
        end

        if !type.nil?
          if type.is_a?(GraphQL::Field)
            raise ArgumentError, "A GraphQL::Field was passed as the second argument, use the `field:` keyword for this instead."
          end
          if desc
            if kwargs[:description]
              raise ArgumentError, "Provide description as a positional argument or `description:` keyword, but not both (#{desc.inspect}, #{kwargs[:description].inspect})"
            end

            kwargs[:description] = desc
            kwargs[:type] = type
          elsif (kwargs[:field] || kwargs[:function] || resolver || mutation) && type.is_a?(String)
            # The return type should be copied from `field` or `function`, and the second positional argument is the description
            kwargs[:description] = type
          else
            kwargs[:type] = type
          end
        end
        new(**kwargs, &block)
      end

      # Can be set with `connection: true|false` or inferred from a type name ending in `*Connection`
      # @return [Boolean] if true, this field will be wrapped with Relay connection behavior
      def connection?
        if @connection.nil?
          # Provide default based on type name
          return_type_name = if (contains_type = @field || @function)
                               Member::BuildType.to_type_name(contains_type.type)
                             elsif @return_type_expr
                               Member::BuildType.to_type_name(@return_type_expr)
                             else
                               # As a last ditch, try to force loading the return type:
                               type.unwrap.name
                             end
          @connection = return_type_name.end_with?("Connection")
        else
          @connection
        end
      end

      # @return [Boolean] if true, the return type's `.scope_items` method will be applied to this field's return value
      def scoped?
        if !@scope.nil?
          # The default was overridden
          @scope
        else
          @return_type_expr.is_a?(Array) || (@return_type_expr.is_a?(String) && @return_type_expr.include?("[")) || connection?
        end
      end

      # @param name [Symbol] The underscore-cased version of this field name (will be camelized for the GraphQL API)
      # @param type [Class, GraphQL::BaseType, Array] The return type of this field
      # @param owner [Class] The type that this field belongs to
      # @param null [Boolean] `true` if this field may return `null`, `false` if it is never `null`
      # @param description [String] Field description
      # @param deprecation_reason [String] If present, the field is marked "deprecated" with this message
      # @param method [Symbol] The method to call to resolve this field (defaults to `name`)
      # @param hash_key [Object] The hash key to lookup to resolve this field (defaults to `name` or `name.to_s`)
      # @param connection [Boolean] `true` if this field should get automagic connection behavior; default is to infer by `*Connection` in the return type name
      # @param max_page_size [Integer] For connections, the maximum number of items to return from this field
      # @param introspection [Boolean] If true, this field will be marked as `#introspection?` and the name may begin with `__`
      # @param resolve [<#call(obj, args, ctx)>] **deprecated** for compatibility with <1.8.0
      # @param field [GraphQL::Field, GraphQL::Schema::Field] **deprecated** for compatibility with <1.8.0
      # @param function [GraphQL::Function] **deprecated** for compatibility with <1.8.0
      # @param resolver_class [Class] (Private) A {Schema::Resolver} which this field was derived from. Use `resolver:` to create a field with a resolver.
      # @param arguments [{String=>GraphQL::Schema::Argument, Hash}] Arguments for this field (may be added in the block, also)
      # @param camelize [Boolean] If true, the field name will be camelized when building the schema
      # @param complexity [Numeric] When provided, set the complexity for this field
      # @param scope [Boolean] If true, the return type's `.scope_items` method will be called on the return value
      # @param subscription_scope [Symbol, String] A key in `context` which will be used to scope subscription payloads
      # @param extensions [Array<Class>] Named extensions to apply to this field (see also {#extension})
<<<<<<< HEAD
      def initialize(type: nil, name: nil, owner: nil, null: nil, field: nil, function: nil, description: nil, deprecation_reason: nil, method: nil, connection: nil, max_page_size: nil, scope: nil, resolve: nil, introspection: false, hash_key: nil, camelize: true, complexity: 1, extras: [], extensions: [], resolver_class: nil, subscription_scope: nil, arguments: {}, &definition_block)
=======
      def initialize(type: nil, name: nil, owner: nil, null: nil, field: nil, function: nil, description: nil, deprecation_reason: nil, method: nil, connection: nil, max_page_size: nil, scope: nil, resolve: nil, introspection: false, hash_key: nil, camelize: true, trace: nil, complexity: 1, extras: [], extensions: [], resolver_class: nil, subscription_scope: nil, arguments: {}, &definition_block)
>>>>>>> cbcac61b
        if name.nil?
          raise ArgumentError, "missing first `name` argument or keyword `name:`"
        end
        if !(field || function || resolver_class)
          if type.nil?
            raise ArgumentError, "missing second `type` argument or keyword `type:`"
          end
          if null.nil?
            raise ArgumentError, "missing keyword argument null:"
          end
        end
        if (field || function || resolve) && extras.any?
          raise ArgumentError, "keyword `extras:` may only be used with method-based resolve and class-based field such as mutation class, please remove `field:`, `function:` or `resolve:`"
        end
        @name = camelize ? Member::BuildType.camelize(name.to_s) : name.to_s
        @description = description
        if field.is_a?(GraphQL::Schema::Field)
          raise ArgumentError, "Instead of passing a field as `field:`, use `add_field(field)` to add an already-defined field."
        else
          @field = field
        end
        @function = function
        @resolve = resolve
        @deprecation_reason = deprecation_reason
        if method && hash_key
          raise ArgumentError, "Provide `method:` _or_ `hash_key:`, not both. (called with: `method: #{method.inspect}, hash_key: #{hash_key.inspect}`)"
        end

        # TODO: I think non-string/symbol hash keys are wrongly normalized (eg `1` will not work)
        method_name = method || hash_key || Member::BuildType.underscore(name.to_s)

        @method_str = method_name.to_s
        @method_sym = method_name.to_sym
        @complexity = complexity
        @return_type_expr = type
        @return_type_null = null
        @connection = connection
        @max_page_size = max_page_size
        @introspection = introspection
        @extras = extras
        @resolver_class = resolver_class
        @scope = scope
        @trace = trace

        # Override the default from HasArguments
        @own_arguments = {}
        arguments.each do |name, arg|
          if arg.is_a?(Hash)
            argument(name: name, **arg)
          else
            @own_arguments[name] = arg
          end
        end

        @owner = owner
        @subscription_scope = subscription_scope

        # Do this last so we have as much context as possible when initializing them:
        @extensions = []
        if extensions.any?
          self.extensions(extensions)
        end
        # This should run before connection extension,
        # but should it run after the definition block?
        if scoped?
          self.extension(ScopeExtension)
        end
        # The problem with putting this after the definition_block
        # is that it would override arguments
        if connection?
          self.extension(ConnectionExtension)
        end

        if definition_block
          if definition_block.arity == 1
            yield self
          else
            instance_eval(&definition_block)
          end
        end
      end

      # @param text [String]
      # @return [String]
      def description(text = nil)
        if text
          @description = text
        else
          @description
        end
      end

      # Read extension instances from this field,
      # or add new classes/options to be initialized on this field.
      #
      # @param extensions [Array<Class>, Hash<Class => Object>] Add extensions to this field
      # @return [Array<GraphQL::Schema::FieldExtension>] extensions to apply to this field
      def extensions(new_extensions = nil)
        if new_extensions.nil?
          # Read the value
          @extensions
        else
          if @resolve || @function
            raise ArgumentError, <<-MSG
Extensions are not supported with resolve procs or functions,
but #{owner.name}.#{name} has: #{@resolve || @function}
So, it can't have extensions: #{extensions}.
Use a method or a Schema::Resolver instead.
MSG
          end

          # Normalize to a Hash of {name => options}
          extensions_with_options = if new_extensions.last.is_a?(Hash)
                                      new_extensions.pop
                                    else
                                      {}
                                    end
          new_extensions.each do |f|
            extensions_with_options[f] = nil
          end

          # Initialize each class and stash the instance
          extensions_with_options.each do |extension_class, options|
            @extensions << extension_class.new(field: self, options: options)
          end
        end
      end

      # Add `extension` to this field, initialized with `options` if provided.
      # @param extension [Class] subclass of {Schema::Fieldextension}
      # @param options [Object] if provided, given as `options:` when initializing `extension`.
      def extension(extension, options = nil)
        extensions([{extension => options}])
      end

      def complexity(new_complexity)
        case new_complexity
        when Proc
          if new_complexity.parameters.size != 3
            fail(
              "A complexity proc should always accept 3 parameters: ctx, args, child_complexity. " \
              "E.g.: complexity ->(ctx, args, child_complexity) { child_complexity * args[:limit] }"
            )
          else
            @complexity = new_complexity
          end
        when Numeric
          @complexity = new_complexity
        else
          raise("Invalid complexity: #{new_complexity.inspect} on #{@name}")
        end
      end

      # @return [Integer, nil] Applied to connections if present
      attr_reader :max_page_size

      # @return [GraphQL::Field]
      def to_graphql
        field_defn = if @field
                       @field.dup
                     elsif @function
                       GraphQL::Function.build_field(@function)
                     else
                       GraphQL::Field.new
                     end

        field_defn.name = @name
        if @return_type_expr
          field_defn.type = -> { type }
        end

        if @description
          field_defn.description = @description
        end

        if @deprecation_reason
          field_defn.deprecation_reason = @deprecation_reason
        end

        if @resolver_class
          if @resolver_class < GraphQL::Schema::Mutation
            field_defn.mutation = @resolver_class
          end
          field_defn.metadata[:resolver] = @resolver_class
        end

        if !@trace.nil?
          field_defn.trace = @trace
        end

        field_defn.resolve = self.method(:resolve_field)
        field_defn.connection = connection?
        field_defn.connection_max_page_size = max_page_size
        field_defn.introspection = @introspection
        field_defn.complexity = @complexity
        field_defn.subscription_scope = @subscription_scope

        arguments.each do |name, defn|
          arg_graphql = defn.to_graphql
          field_defn.arguments[arg_graphql.name] = arg_graphql
        end

        # Support a passed-in proc, one way or another
        @resolve_proc = if @resolve
                          @resolve
                        elsif @function
                          @function
                        elsif @field
                          @field.resolve_proc
                        end

        # Ok, `self` isn't a class, but this is for consistency with the classes
        field_defn.metadata[:type_class] = self

        field_defn
      end

      def type
        @type ||= Member::BuildType.parse_type(@return_type_expr, null: @return_type_null)
      rescue
        raise ArgumentError, "Failed to build return type for #{@owner.graphql_name}.#{name} from #{@return_type_expr.inspect}: #{$!.message}", $!.backtrace
      end

      def visible?(context)
        if @resolver_class
          @resolver_class.visible?(context)
        else
          true
        end
      end

      def accessible?(context)
        if @resolver_class
          @resolver_class.accessible?(context)
        else
          true
        end
      end

      def authorized?(object, context)
        self_auth = if @resolver_class
          @resolver_class.authorized?(object, context)
        else
          true
        end

        self_auth && arguments.each_value.all? { |a| a.authorized?(object, context) }
      end

      # Implement {GraphQL::Field}'s resolve API.
      #
      # Eventually, we might hook up field instances to execution in another way. TBD.
      def resolve_field(obj, args, ctx)
        ctx.schema.after_lazy(obj) do |after_obj|
          # First, apply auth ...
          query_ctx = ctx.query.context
          # TODO this is for introspection, since it doesn't self-wrap anymore
          # inner_obj = after_obj.respond_to?(:object) ? after_obj.object : after_obj
          inner_obj = after_obj && after_obj.object
          if authorized?(inner_obj, query_ctx)
            # Then if it passed, resolve the field
            if @resolve_proc
              # Might be nil, still want to call the func in that case
              @resolve_proc.call(inner_obj, args, ctx)
            else
              public_send_field(after_obj, args, ctx)
            end
          else
            nil
          end
        end
      end

      # Called by interpreter
      # TODO rename this, make it public-ish
      def resolve_field_2(obj_or_lazy, args, ctx)
        begin
          ctx.schema.after_lazy(obj_or_lazy) do |obj|
            application_object = obj.object
            if self.authorized?(application_object, ctx)
              with_extensions(obj, args, ctx) do |extended_obj, extended_args|
                field_receiver = if @resolver_class
                  resolver_obj = if extended_obj.is_a?(GraphQL::Schema::Object)
                    extended_obj.object
                  else
                    extended_obj
                  end
                  @resolver_class.new(object: resolver_obj, context: ctx)
                else
                  extended_obj
                end

                if extended_args.any?
                  field_receiver.public_send(method_sym, extended_args)
                else
                  field_receiver.public_send(method_sym)
                end
              end
            end
          end
        rescue GraphQL::UnauthorizedError => err
          ctx.schema.unauthorized_object(err)
        end
      rescue GraphQL::ExecutionError => err
        err
      end

      # Find a way to resolve this field, checking:
      #
      # - Hash keys, if the wrapped object is a hash;
      # - A method on the wrapped object;
      # - Or, raise not implemented.
      #
      # This can be overridden by defining a method on the object type.
      # @param obj [GraphQL::Schema::Object]
      # @param ruby_kwargs [Hash<Symbol => Object>]
      # @param ctx [GraphQL::Query::Context]
      def resolve_field_method(obj, ruby_kwargs, ctx)
        if obj.object.is_a?(Hash)
          inner_object = obj.object
          if inner_object.key?(@method_sym)
            inner_object[@method_sym]
          else
            inner_object[@method_str]
          end
        elsif obj.object.respond_to?(@method_sym)
          if ruby_kwargs.any?
            obj.object.public_send(@method_sym, **ruby_kwargs)
          else
            obj.object.public_send(@method_sym)
          end
        else
          raise <<-ERR
        Failed to implement #{@owner.graphql_name}.#{@name}, tried:

        - `#{obj.class}##{@method_sym}`, which did not exist
        - `#{obj.object.class}##{@method_sym}`, which did not exist
        - Looking up hash key `#{@method_sym.inspect}` or `#{@method_str.inspect}` on `#{obj.object}`, but it wasn't a Hash

        To implement this field, define one of the methods above (and check for typos)
        ERR
        end
      end

      private

      NO_ARGS = {}.freeze

      def public_send_field(obj, graphql_args, field_ctx)
        if graphql_args.any? || @extras.any?
          # Splat the GraphQL::Arguments to Ruby keyword arguments
          ruby_kwargs = graphql_args.to_kwargs
          # Apply any `prepare` methods. Not great code organization, can this go somewhere better?
          arguments.each do |name, arg_defn|
            ruby_kwargs_key = arg_defn.keyword
            if ruby_kwargs.key?(ruby_kwargs_key) && arg_defn.prepare
              ruby_kwargs[ruby_kwargs_key] = arg_defn.prepare_value(obj, ruby_kwargs[ruby_kwargs_key])
            end
          end

          @extras.each do |extra_arg|
            # TODO: provide proper tests for `:ast_node`, `:irep_node`, `:parent`, others?
            ruby_kwargs[extra_arg] = field_ctx.public_send(extra_arg)
          end
        else
          ruby_kwargs = NO_ARGS
        end

        query_ctx = field_ctx.query.context
        with_extensions(obj, ruby_kwargs, query_ctx) do |extended_obj, extended_args|
          if @resolver_class
            if extended_obj.is_a?(GraphQL::Schema::Object)
              extended_obj = extended_obj.object
            end
            extended_obj = @resolver_class.new(object: extended_obj, context: query_ctx)
          end

          if extended_args.any?
            extended_obj.public_send(@method_sym, **extended_args)
          else
            extended_obj.public_send(@method_sym)
          end
        end
      end

      # Wrap execution with hooks.
      # Written iteratively to avoid big stack traces.
      # @return [Object] Whatever the
      def with_extensions(obj, args, ctx)
        if @extensions.none?
          yield(obj, args)
        else
          # Save these so that the originals can be re-given to `after_resolve` handlers.
          original_args = args
          original_obj = obj

          memos = []
          @extensions.each do |ext|
            ext.before_resolve(object: obj, arguments: args, context: ctx) do |extended_obj, extended_args, memo|
              # update this scope with the yielded value
              obj = extended_obj
              args = extended_args
              # record the memo (or nil if none was yielded)
              memos << memo
            end
          end
          # Call the block which actually calls resolve
          value = yield(obj, args)

          ctx.schema.after_lazy(value) do |resolved_value|
            @extensions.each_with_index do |ext, idx|
              memo = memos[idx]
              # TODO after_lazy?
              resolved_value = ext.after_resolve(object: original_obj, arguments: original_args, context: ctx, value: resolved_value, memo: memo)
            end
            resolved_value
          end
        end
      end
    end
  end
end<|MERGE_RESOLUTION|>--- conflicted
+++ resolved
@@ -132,11 +132,8 @@
       # @param scope [Boolean] If true, the return type's `.scope_items` method will be called on the return value
       # @param subscription_scope [Symbol, String] A key in `context` which will be used to scope subscription payloads
       # @param extensions [Array<Class>] Named extensions to apply to this field (see also {#extension})
-<<<<<<< HEAD
-      def initialize(type: nil, name: nil, owner: nil, null: nil, field: nil, function: nil, description: nil, deprecation_reason: nil, method: nil, connection: nil, max_page_size: nil, scope: nil, resolve: nil, introspection: false, hash_key: nil, camelize: true, complexity: 1, extras: [], extensions: [], resolver_class: nil, subscription_scope: nil, arguments: {}, &definition_block)
-=======
+      # @param trace [Boolean] If true, a {GraphQL::Tracing} tracer will measure this scalar field
       def initialize(type: nil, name: nil, owner: nil, null: nil, field: nil, function: nil, description: nil, deprecation_reason: nil, method: nil, connection: nil, max_page_size: nil, scope: nil, resolve: nil, introspection: false, hash_key: nil, camelize: true, trace: nil, complexity: 1, extras: [], extensions: [], resolver_class: nil, subscription_scope: nil, arguments: {}, &definition_block)
->>>>>>> cbcac61b
         if name.nil?
           raise ArgumentError, "missing first `name` argument or keyword `name:`"
         end
