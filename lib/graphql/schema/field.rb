# frozen_string_literal: true
# test_via: ../object.rb
require "graphql/schema/field/connection_extension"
require "graphql/schema/field/scope_extension"

module GraphQL
  class Schema
    class Field
      if !String.method_defined?(:-@)
        using GraphQL::StringDedupBackport
      end

      include GraphQL::Schema::Member::CachedGraphQLDefinition
      include GraphQL::Schema::Member::AcceptsDefinition
      include GraphQL::Schema::Member::HasArguments
      include GraphQL::Schema::Member::HasAstNode
      include GraphQL::Schema::Member::HasPath
      extend GraphQL::Schema::FindInheritedValue

      # @return [String] the GraphQL name for this field, camelized unless `camelize: false` is provided
      attr_reader :name
      alias :graphql_name :name

      attr_writer :description

      # @return [String, nil] If present, the field is marked as deprecated with this documentation
      attr_accessor :deprecation_reason

      # @return [Symbol] Method or hash key on the underlying object to look up
      attr_reader :method_sym

      # @return [String] Method or hash key on the underlying object to look up
      attr_reader :method_str

      # @return [Symbol] The method on the type to look up
      attr_reader :resolver_method

      # @return [Class] The type that this field belongs to
      attr_accessor :owner

      # @return [Symbol] the original name of the field, passed in by the user
      attr_reader :original_name

      # @return [Class, nil] The {Schema::Resolver} this field was derived from, if there is one
      def resolver
        @resolver_class
      end

      alias :mutation :resolver

      # @return [Boolean] Apply tracing to this field? (Default: skip scalars, this is the override value)
      attr_reader :trace

      # @return [String, nil]
      attr_accessor :subscription_scope

      # Create a field instance from a list of arguments, keyword arguments, and a block.
      #
      # This method implements prioritization between the `resolver` or `mutation` defaults
      # and the local overrides via other keywords.
      #
      # It also normalizes positional arguments into keywords for {Schema::Field#initialize}.
      # @param resolver [Class] A {GraphQL::Schema::Resolver} class to use for field configuration
      # @param mutation [Class] A {GraphQL::Schema::Mutation} class to use for field configuration
      # @param subscription [Class] A {GraphQL::Schema::Subscription} class to use for field configuration
      # @return [GraphQL::Schema:Field] an instance of `self
      # @see {.initialize} for other options
      def self.from_options(name = nil, type = nil, desc = nil, resolver: nil, mutation: nil, subscription: nil,**kwargs, &block)
        if kwargs[:field]
          if kwargs[:field] == GraphQL::Relay::Node.field
            warn("Legacy-style `GraphQL::Relay::Node.field` is being added to a class-based type. See `GraphQL::Types::Relay::NodeField` for a replacement.")
            return GraphQL::Types::Relay::NodeField
          elsif kwargs[:field] == GraphQL::Relay::Node.plural_field
            warn("Legacy-style `GraphQL::Relay::Node.plural_field` is being added to a class-based type. See `GraphQL::Types::Relay::NodesField` for a replacement.")
            return GraphQL::Types::Relay::NodesField
          end
        end

        if (parent_config = resolver || mutation || subscription)
          # Get the parent config, merge in local overrides
          kwargs = parent_config.field_options.merge(kwargs)
          # Add a reference to that parent class
          kwargs[:resolver_class] = parent_config
        end

        if name
          kwargs[:name] = name
        end

        if !type.nil?
          if type.is_a?(GraphQL::Field)
            raise ArgumentError, "A GraphQL::Field was passed as the second argument, use the `field:` keyword for this instead."
          end
          if desc
            if kwargs[:description]
              raise ArgumentError, "Provide description as a positional argument or `description:` keyword, but not both (#{desc.inspect}, #{kwargs[:description].inspect})"
            end

            kwargs[:description] = desc
            kwargs[:type] = type
          elsif (kwargs[:field] || kwargs[:function] || resolver || mutation) && type.is_a?(String)
            # The return type should be copied from `field` or `function`, and the second positional argument is the description
            kwargs[:description] = type
          else
            kwargs[:type] = type
          end
        end
        new(**kwargs, &block)
      end

      # Can be set with `connection: true|false` or inferred from a type name ending in `*Connection`
      # @return [Boolean] if true, this field will be wrapped with Relay connection behavior
      def connection?
        if @connection.nil?
          # Provide default based on type name
          return_type_name = if (contains_type = @field || @function)
            Member::BuildType.to_type_name(contains_type.type)
          elsif @return_type_expr
            Member::BuildType.to_type_name(@return_type_expr)
          else
            # As a last ditch, try to force loading the return type:
            type.unwrap.name
          end
          @connection = return_type_name.end_with?("Connection")
        else
          @connection
        end
      end

      # @return [Boolean] if true, the return type's `.scope_items` method will be applied to this field's return value
      def scoped?
        if !@scope.nil?
          # The default was overridden
          @scope
        else
          @return_type_expr && (@return_type_expr.is_a?(Array) || (@return_type_expr.is_a?(String) && @return_type_expr.include?("[")) || connection?)
        end
      end

<<<<<<< HEAD
      # This extension is applied to fields when {#connection?} is true.
      #
      # You can override it in your base field definition.
      # @return [Class] A {FieldExtension} subclass for implementing pagination behavior.
      # @example Configuring a custom extension
      #   class Types::BaseField < GraphQL::Schema::Field
      #     connection_extension(MyCustomExtension)
      #   end
      def self.connection_extension(new_extension_class = nil)
        if new_extension_class
          @connection_extension = new_extension_class
        else
          @connection_extension ||= find_inherited_value(:connection_extension, ConnectionExtension)
        end
=======
      # @return Boolean
      attr_reader :relay_node_field

      # @return [Boolean] Should we warn if this field's name conflicts with a built-in method?
      def method_conflict_warning?
        @method_conflict_warning
>>>>>>> 96072b42
      end

      # @param name [Symbol] The underscore-cased version of this field name (will be camelized for the GraphQL API)
      # @param type [Class, GraphQL::BaseType, Array] The return type of this field
      # @param owner [Class] The type that this field belongs to
      # @param null [Boolean] `true` if this field may return `null`, `false` if it is never `null`
      # @param description [String] Field description
      # @param deprecation_reason [String] If present, the field is marked "deprecated" with this message
      # @param method [Symbol] The method to call on the underlying object to resolve this field (defaults to `name`)
      # @param hash_key [String, Symbol] The hash key to lookup on the underlying object (if its a Hash) to resolve this field (defaults to `name` or `name.to_s`)
      # @param resolver_method [Symbol] The method on the type to call to resolve this field (defaults to `name`)
      # @param connection [Boolean] `true` if this field should get automagic connection behavior; default is to infer by `*Connection` in the return type name
      # @param max_page_size [Integer] For connections, the maximum number of items to return from this field
      # @param introspection [Boolean] If true, this field will be marked as `#introspection?` and the name may begin with `__`
      # @param resolve [<#call(obj, args, ctx)>] **deprecated** for compatibility with <1.8.0
      # @param field [GraphQL::Field, GraphQL::Schema::Field] **deprecated** for compatibility with <1.8.0
      # @param function [GraphQL::Function] **deprecated** for compatibility with <1.8.0
      # @param resolver_class [Class] (Private) A {Schema::Resolver} which this field was derived from. Use `resolver:` to create a field with a resolver.
      # @param arguments [{String=>GraphQL::Schema::Argument, Hash}] Arguments for this field (may be added in the block, also)
      # @param camelize [Boolean] If true, the field name will be camelized when building the schema
      # @param complexity [Numeric] When provided, set the complexity for this field
      # @param scope [Boolean] If true, the return type's `.scope_items` method will be called on the return value
      # @param subscription_scope [Symbol, String] A key in `context` which will be used to scope subscription payloads
      # @param extensions [Array<Class, Hash<Class => Object>>] Named extensions to apply to this field (see also {#extension})
      # @param trace [Boolean] If true, a {GraphQL::Tracing} tracer will measure this scalar field
      # @param ast_node [Language::Nodes::FieldDefinition, nil] If this schema was parsed from definition, this AST node defined the field
      # @param method_conflict_warning [Boolean] If false, skip the warning if this field's method conflicts with a built-in method
      def initialize(type: nil, name: nil, owner: nil, null: nil, field: nil, function: nil, description: nil, deprecation_reason: nil, method: nil, hash_key: nil, resolver_method: nil, resolve: nil, connection: nil, max_page_size: nil, scope: nil, introspection: false, camelize: true, trace: nil, complexity: 1, ast_node: nil, extras: [], extensions: [], resolver_class: nil, subscription_scope: nil, relay_node_field: false, relay_nodes_field: false, method_conflict_warning: true, arguments: {}, &definition_block)
        if name.nil?
          raise ArgumentError, "missing first `name` argument or keyword `name:`"
        end
        if !(field || function || resolver_class)
          if type.nil?
            raise ArgumentError, "missing second `type` argument or keyword `type:`"
          end
          if null.nil?
            raise ArgumentError, "missing keyword argument null:"
          end
        end
        if (field || function || resolve) && extras.any?
          raise ArgumentError, "keyword `extras:` may only be used with method-based resolve and class-based field such as mutation class, please remove `field:`, `function:` or `resolve:`"
        end
        @original_name = name
        @underscored_name = -Member::BuildType.underscore(name.to_s)
        @name = -(camelize ? Member::BuildType.camelize(name.to_s) : name.to_s)
        @description = description
        if field.is_a?(GraphQL::Schema::Field)
          raise ArgumentError, "Instead of passing a field as `field:`, use `add_field(field)` to add an already-defined field."
        else
          @field = field
        end
        @function = function
        @resolve = resolve
        @deprecation_reason = deprecation_reason

        if method && hash_key
          raise ArgumentError, "Provide `method:` _or_ `hash_key:`, not both. (called with: `method: #{method.inspect}, hash_key: #{hash_key.inspect}`)"
        end

        if resolver_method
          if method
            raise ArgumentError, "Provide `method:` _or_ `resolver_method:`, not both. (called with: `method: #{method.inspect}, resolver_method: #{resolver_method.inspect}`)"
          end

          if hash_key
            raise ArgumentError, "Provide `hash_key:` _or_ `resolver_method:`, not both. (called with: `hash_key: #{hash_key.inspect}, resolver_method: #{resolver_method.inspect}`)"
          end
        end

        # TODO: I think non-string/symbol hash keys are wrongly normalized (eg `1` will not work)
        method_name = method || hash_key || @underscored_name
        resolver_method ||= @underscored_name.to_sym

        @method_str = method_name.to_s
        @method_sym = method_name.to_sym
        @resolver_method = resolver_method
        @complexity = complexity
        @return_type_expr = type
        @return_type_null = null
        @connection = connection
        @max_page_size = max_page_size
        @introspection = introspection
        @extras = extras
        @resolver_class = resolver_class
        @scope = scope
        @trace = trace
        @relay_node_field = relay_node_field
        @relay_nodes_field = relay_nodes_field
        @ast_node = ast_node
        @method_conflict_warning = method_conflict_warning

        # Override the default from HasArguments
        @own_arguments = {}
        arguments.each do |name, arg|
          if arg.is_a?(Hash)
            argument(name: name, **arg)
          else
            @own_arguments[name] = arg
          end
        end

        @owner = owner
        @subscription_scope = subscription_scope

        # Do this last so we have as much context as possible when initializing them:
        @extensions = []
        if extensions.any?
          self.extensions(extensions)
        end
        # This should run before connection extension,
        # but should it run after the definition block?
        if scoped?
          self.extension(ScopeExtension)
        end
        # The problem with putting this after the definition_block
        # is that it would override arguments
        if connection?
          self.extension(self.class.connection_extension)
        end

        if definition_block
          if definition_block.arity == 1
            yield self
          else
            instance_eval(&definition_block)
          end
        end
      end

      # @param text [String]
      # @return [String]
      def description(text = nil)
        if text
          @description = text
        else
          @description
        end
      end

      # Read extension instances from this field,
      # or add new classes/options to be initialized on this field.
      # Extensions are executed in the order they are added.
      #
      # @example adding an extension
      #   extensions([MyExtensionClass])
      #
      # @example adding multiple extensions
      #   extensions([MyExtensionClass, AnotherExtensionClass])
      #
      # @example adding an extension with options
      #   extensions([MyExtensionClass, { AnotherExtensionClass => { filter: true } }])
      #
      # @param extensions [Array<Class, Hash<Class => Object>>] Add extensions to this field. For hash elements, only the first key/value is used.
      # @return [Array<GraphQL::Schema::FieldExtension>] extensions to apply to this field
      def extensions(new_extensions = nil)
        if new_extensions.nil?
          # Read the value
          @extensions
        else
          new_extensions.each do |extension|
            if extension.is_a?(Hash)
              extension = extension.to_a[0]
              extension_class, options = *extension
              @extensions << extension_class.new(field: self, options: options)
            else
              extension_class = extension
              @extensions << extension_class.new(field: self, options: nil)
            end
          end
        end
      end

      # Add `extension` to this field, initialized with `options` if provided.
      #
      # @example adding an extension
      #   extension(MyExtensionClass)
      #
      # @example adding an extension with options
      #   extension(MyExtensionClass, filter: true)
      #
      # @param extension [Class] subclass of {Schema::Fieldextension}
      # @param options [Object] if provided, given as `options:` when initializing `extension`.
      def extension(extension, options = nil)
        extensions([{extension => options}])
      end

      # Read extras (as symbols) from this field,
      # or add new extras to be opted into by this field's resolver.
      #
      # @param new_extras [Array<Symbol>] Add extras to this field
      # @return [Array<Symbol>]
      def extras(new_extras = nil)
        if new_extras.nil?
          # Read the value
          @extras
        else
          # Append to the set of extras on this field
          @extras.concat(new_extras)
        end
      end

      def complexity(new_complexity = nil)
        case new_complexity
        when Proc
          if new_complexity.parameters.size != 3
            fail(
              "A complexity proc should always accept 3 parameters: ctx, args, child_complexity. "\
              "E.g.: complexity ->(ctx, args, child_complexity) { child_complexity * args[:limit] }"
            )
          else
            @complexity = new_complexity
          end
        when Numeric
          @complexity = new_complexity
        when nil
          @complexity
        else
          raise("Invalid complexity: #{new_complexity.inspect} on #{@name}")
        end
      end

      # @return [Integer, nil] Applied to connections if present
      attr_reader :max_page_size

      # @return [GraphQL::Field]
      def to_graphql
        field_defn = if @field
          @field.dup
        elsif @function
          GraphQL::Function.build_field(@function)
        else
          GraphQL::Field.new
        end

        field_defn.name = @name
        if @return_type_expr
          field_defn.type = -> { type }
        end

        if @description
          field_defn.description = @description
        end

        if @deprecation_reason
          field_defn.deprecation_reason = @deprecation_reason
        end

        if @resolver_class
          if @resolver_class < GraphQL::Schema::Mutation
            field_defn.mutation = @resolver_class
          end
          field_defn.metadata[:resolver] = @resolver_class
        end

        if !@trace.nil?
          field_defn.trace = @trace
        end

        if @relay_node_field
          field_defn.relay_node_field = @relay_node_field
        end

        if @relay_nodes_field
          field_defn.relay_nodes_field = @relay_nodes_field
        end

        field_defn.resolve = self.method(:resolve_field)
        field_defn.connection = connection?
        field_defn.connection_max_page_size = max_page_size
        field_defn.introspection = @introspection
        field_defn.complexity = @complexity
        field_defn.subscription_scope = @subscription_scope
        field_defn.ast_node = ast_node

        arguments.each do |name, defn|
          arg_graphql = defn.to_graphql
          field_defn.arguments[arg_graphql.name] = arg_graphql
        end

        # Support a passed-in proc, one way or another
        @resolve_proc = if @resolve
          @resolve
        elsif @function
          @function
        elsif @field
          @field.resolve_proc
        end

        # Ok, `self` isn't a class, but this is for consistency with the classes
        field_defn.metadata[:type_class] = self
        field_defn.arguments_class = GraphQL::Query::Arguments.construct_arguments_class(field_defn)
        field_defn
      end

      attr_writer :type

      def type
        @type ||= if @function
          Member::BuildType.parse_type(@function.type, null: false)
        elsif @field
          Member::BuildType.parse_type(@field.type, null: false)
        else
          Member::BuildType.parse_type(@return_type_expr, null: @return_type_null)
        end
      rescue GraphQL::Schema::InvalidDocumentError => err
        # Let this propagate up
        raise err
      rescue StandardError => err
        raise ArgumentError, "Failed to build return type for #{@owner.graphql_name}.#{name} from #{@return_type_expr.inspect}: (#{err.class}) #{err.message}", err.backtrace
      end

      def visible?(context)
        if @resolver_class
          @resolver_class.visible?(context)
        else
          true
        end
      end

      def accessible?(context)
        if @resolver_class
          @resolver_class.accessible?(context)
        else
          true
        end
      end

      def authorized?(object, args, context)
        if @resolver_class
          # The resolver will check itself during `resolve()`
          @resolver_class.authorized?(object, context)
        else
          # Faster than `.any?`
          arguments.each_value do |arg|
            if args.key?(arg.keyword) && !arg.authorized?(object, args[arg.keyword], context)
              return false
            end
          end
          true
        end
      end

      # Implement {GraphQL::Field}'s resolve API.
      #
      # Eventually, we might hook up field instances to execution in another way. TBD.
      # @see #resolve for how the interpreter hooks up to it
      def resolve_field(obj, args, ctx)
        ctx.schema.after_lazy(obj) do |after_obj|
          # First, apply auth ...
          query_ctx = ctx.query.context
          # Some legacy fields can have `nil` here, not exactly sure why.
          # @see https://github.com/rmosolgo/graphql-ruby/issues/1990 before removing
          inner_obj = after_obj && after_obj.object
          ctx.schema.after_lazy(to_ruby_args(after_obj, args, ctx)) do |ruby_args|
            if authorized?(inner_obj, ruby_args, query_ctx)
              # Then if it passed, resolve the field
              if @resolve_proc
                # Might be nil, still want to call the func in that case
                with_extensions(inner_obj, ruby_args, query_ctx) do |extended_obj, extended_args|
                  # Pass the GraphQL args here for compatibility:
                  @resolve_proc.call(extended_obj, args, ctx)
                end
              else
                public_send_field(after_obj, ruby_args, ctx)
              end
            else
              err = GraphQL::UnauthorizedFieldError.new(object: inner_obj, type: obj.class, context: ctx, field: self)
              query_ctx.schema.unauthorized_field(err)
            end
          end
        end
      end

      # This method is called by the interpreter for each field.
      # You can extend it in your base field classes.
      # @param object [GraphQL::Schema::Object] An instance of some type class, wrapping an application object
      # @param args [Hash] A symbol-keyed hash of Ruby keyword arguments. (Empty if no args)
      # @param ctx [GraphQL::Query::Context]
      def resolve(object, args, ctx)
        if @resolve_proc
          raise "Can't run resolve proc for #{path} when using GraphQL::Execution::Interpreter"
        end
        begin
          # Unwrap the GraphQL object to get the application object.
          application_object = object.object
          if self.authorized?(application_object, args, ctx)
            # Apply field extensions
            with_extensions(object, args, ctx) do |extended_obj, extended_args|
              field_receiver = if @resolver_class
                resolver_obj = if extended_obj.is_a?(GraphQL::Schema::Object)
                  extended_obj.object
                else
                  extended_obj
                end
                @resolver_class.new(object: resolver_obj, context: ctx)
              else
                extended_obj
              end

              if field_receiver.respond_to?(@resolver_method)
                # Call the method with kwargs, if there are any
                if extended_args.any?
                  field_receiver.public_send(@resolver_method, **extended_args)
                else
                  field_receiver.public_send(@resolver_method)
                end
              else
                resolve_field_method(field_receiver, extended_args, ctx)
              end
            end
          else
            err = GraphQL::UnauthorizedFieldError.new(object: application_object, type: object.class, context: ctx, field: self)
            ctx.schema.unauthorized_field(err)
          end
        rescue GraphQL::UnauthorizedFieldError => err
          err.field ||= self
          ctx.schema.unauthorized_field(err)
        rescue GraphQL::UnauthorizedError => err
          ctx.schema.unauthorized_object(err)
        end
      rescue GraphQL::ExecutionError => err
        err
      end

      # Find a way to resolve this field, checking:
      #
      # - Hash keys, if the wrapped object is a hash;
      # - A method on the wrapped object;
      # - Or, raise not implemented.
      #
      # This can be overridden by defining a method on the object type.
      # @param obj [GraphQL::Schema::Object]
      # @param ruby_kwargs [Hash<Symbol => Object>]
      # @param ctx [GraphQL::Query::Context]
      def resolve_field_method(obj, ruby_kwargs, ctx)
        if obj.object.is_a?(Hash)
          inner_object = obj.object
          if inner_object.key?(@method_sym)
            inner_object[@method_sym]
          else
            inner_object[@method_str]
          end
        elsif obj.object.respond_to?(@method_sym)
          if ruby_kwargs.any?
            obj.object.public_send(@method_sym, **ruby_kwargs)
          else
            obj.object.public_send(@method_sym)
          end
        else
          raise <<-ERR
        Failed to implement #{@owner.graphql_name}.#{@name}, tried:

        - `#{obj.class}##{@resolver_method}`, which did not exist
        - `#{obj.object.class}##{@method_sym}`, which did not exist
        - Looking up hash key `#{@method_sym.inspect}` or `#{@method_str.inspect}` on `#{obj.object}`, but it wasn't a Hash

        To implement this field, define one of the methods above (and check for typos)
        ERR
        end
      end

      # @param ctx [GraphQL::Query::Context::FieldResolutionContext]
      def fetch_extra(extra_name, ctx)
        if extra_name != :path && extra_name != :ast_node && respond_to?(extra_name)
          self.public_send(extra_name)
        elsif ctx.respond_to?(extra_name)
          ctx.public_send(extra_name)
        else
          raise GraphQL::RequiredImplementationMissingError, "Unknown field extra for #{self.path}: #{extra_name.inspect}"
        end
      end

      private

      NO_ARGS = {}.freeze

      # Convert a GraphQL arguments instance into a Ruby-style hash.
      #
      # @param obj [GraphQL::Schema::Object] The object where this field is being resolved
      # @param graphql_args [GraphQL::Query::Arguments]
      # @param field_ctx [GraphQL::Query::Context::FieldResolutionContext]
      # @return [Hash<Symbol => Any>]
      def to_ruby_args(obj, graphql_args, field_ctx)
        if graphql_args.any? || @extras.any?
          # Splat the GraphQL::Arguments to Ruby keyword arguments
          ruby_kwargs = graphql_args.to_kwargs
          # Apply any `prepare` methods. Not great code organization, can this go somewhere better?
          arguments.each do |name, arg_defn|
            ruby_kwargs_key = arg_defn.keyword
            if ruby_kwargs.key?(ruby_kwargs_key) && arg_defn.prepare
              ruby_kwargs[ruby_kwargs_key] = arg_defn.prepare_value(obj, ruby_kwargs[ruby_kwargs_key])
            end
          end

          @extras.each do |extra_arg|
            ruby_kwargs[extra_arg] = fetch_extra(extra_arg, field_ctx)
          end

          ruby_kwargs
        else
          NO_ARGS
        end
      end

      def public_send_field(obj, ruby_kwargs, field_ctx)
        query_ctx = field_ctx.query.context
        with_extensions(obj, ruby_kwargs, query_ctx) do |extended_obj, extended_args|
          if @resolver_class
            if extended_obj.is_a?(GraphQL::Schema::Object)
              extended_obj = extended_obj.object
            end
            extended_obj = @resolver_class.new(object: extended_obj, context: query_ctx)
          end

          if extended_obj.respond_to?(@resolver_method)
            if extended_args.any?
              extended_obj.public_send(@resolver_method, **extended_args)
            else
              extended_obj.public_send(@resolver_method)
            end
          else
            resolve_field_method(extended_obj, extended_args, query_ctx)
          end
        end
      end

      # Wrap execution with hooks.
      # Written iteratively to avoid big stack traces.
      # @return [Object] Whatever the
      def with_extensions(obj, args, ctx)
        if @extensions.empty?
          yield(obj, args)
        else
          # Save these so that the originals can be re-given to `after_resolve` handlers.
          original_args = args
          original_obj = obj

          memos = []
          value = run_extensions_before_resolve(memos, obj, args, ctx) do |extended_obj, extended_args|
            yield(extended_obj, extended_args)
          end

          ctx.schema.after_lazy(value) do |resolved_value|
            @extensions.each_with_index do |ext, idx|
              memo = memos[idx]
              # TODO after_lazy?
              resolved_value = ext.after_resolve(object: original_obj, arguments: original_args, context: ctx, value: resolved_value, memo: memo)
            end
            resolved_value
          end
        end
      end

      def run_extensions_before_resolve(memos, obj, args, ctx, idx: 0)
        extension = @extensions[idx]
        if extension
          extension.resolve(object: obj, arguments: args, context: ctx) do |extended_obj, extended_args, memo|
            memos << memo
            run_extensions_before_resolve(memos, extended_obj, extended_args, ctx, idx: idx + 1) { |o, a| yield(o, a) }
          end
        else
          yield(obj, args)
        end
      end
    end
  end
end<|MERGE_RESOLUTION|>--- conflicted
+++ resolved
@@ -137,7 +137,6 @@
         end
       end
 
-<<<<<<< HEAD
       # This extension is applied to fields when {#connection?} is true.
       #
       # You can override it in your base field definition.
@@ -152,14 +151,14 @@
         else
           @connection_extension ||= find_inherited_value(:connection_extension, ConnectionExtension)
         end
-=======
+      end 
+
       # @return Boolean
       attr_reader :relay_node_field
 
       # @return [Boolean] Should we warn if this field's name conflicts with a built-in method?
       def method_conflict_warning?
         @method_conflict_warning
->>>>>>> 96072b42
       end
 
       # @param name [Symbol] The underscore-cased version of this field name (will be camelized for the GraphQL API)
