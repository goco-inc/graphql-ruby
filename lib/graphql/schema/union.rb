# frozen_string_literal: true
module GraphQL
  class Schema
    class Union < GraphQL::Schema::Member
      extend GraphQL::Schema::Member::AcceptsDefinition

      class << self
        def possible_types(*types, context: GraphQL::Query::NullContext, **options)
          if types.any?
            types.each do |t|
              type_memberships << type_membership_class.new(self, t, options)
            end
          else
            visible_types = []
            type_memberships.each do |type_membership|
              if type_membership.visible?(context)
                visible_types << type_membership.object_type
              end
            end
            visible_types
          end
        end

        def to_graphql
          type_defn = GraphQL::UnionType.new
          type_defn.name = graphql_name
          type_defn.description = description
<<<<<<< HEAD
          type_defn.possible_types = possible_types
          type_defn.ast_node = ast_node
=======
          type_defn.type_memberships = type_memberships
>>>>>>> 695960f5
          if respond_to?(:resolve_type)
            type_defn.resolve_type = method(:resolve_type)
          end
          type_defn.metadata[:type_class] = self
          type_defn
        end

        def type_membership_class(membership_class = nil)
          if membership_class
            @type_membership_class = membership_class
          else
            @type_membership_class || find_inherited_value(:type_membership_class, GraphQL::Schema::TypeMembership)
          end
        end

        def kind
          GraphQL::TypeKinds::UNION
        end

        private

        def type_memberships
          @type_memberships ||= []
        end
      end
    end
  end
end<|MERGE_RESOLUTION|>--- conflicted
+++ resolved
@@ -25,12 +25,8 @@
           type_defn = GraphQL::UnionType.new
           type_defn.name = graphql_name
           type_defn.description = description
-<<<<<<< HEAD
-          type_defn.possible_types = possible_types
           type_defn.ast_node = ast_node
-=======
           type_defn.type_memberships = type_memberships
->>>>>>> 695960f5
           if respond_to?(:resolve_type)
             type_defn.resolve_type = method(:resolve_type)
           end
@@ -50,8 +46,6 @@
           GraphQL::TypeKinds::UNION
         end
 
-        private
-
         def type_memberships
           @type_memberships ||= []
         end
