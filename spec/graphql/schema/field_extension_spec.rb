--- conflicted
+++ resolved
@@ -133,15 +133,12 @@
       assert_equal 12, res["data"]["tripledByOption"]
     end
 
-<<<<<<< HEAD
-=======
     it "supports extension with options via extensions kwarg" do
       # The factor of three came from an option
       res = exec_query("{ tripledByOption2(input: 4) }")
       assert_equal 12, res["data"]["tripledByOption2"]
     end
 
->>>>>>> 8aa3bbac
     it "provides an empty hash as default options" do
       res = exec_query("{ square(input: 4) }")
       assert_equal 16, res["data"]["square"]
