--- conflicted
+++ resolved
@@ -8,7 +8,6 @@
 
 ### Bug fixes
 
-<<<<<<< HEAD
 ## 1.10.0.pre2 (4 Dec 2019)
 
 ### Breaking changes
@@ -56,7 +55,7 @@
 - Don't crash when a query contains `!!`. #2397
 - Resolver `loads:` assign the value to argument `@loads` #2364
 - Only integers are accepted for `Int` type #2404
-=======
+
 ## 1.9.17 (17 Dec 2019)
 
 ### New features
@@ -71,7 +70,6 @@
 - Fix InputObject `.prepare` for the interpreter #2624
 - Fix Ruby keyword list to support Ruby 2.7 #2640
 - Fix performance of urlsafe_encode64 backport #2643
->>>>>>> 695960f5
 
 ## 1.9.16 (2 Dec 2019)
 
