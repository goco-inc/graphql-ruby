--- conflicted
+++ resolved
@@ -8,7 +8,6 @@
 
 ### Bug fixes
 
-<<<<<<< HEAD
 ## 1.9.0-pre2 (17 Jan 2019)
 
 ### Breaking changes
@@ -33,8 +32,6 @@
 - Support `hash_key:` fields when the key isn't a valid Ruby method name #2016
 - Fix lookahead with Fragments #1933
 
-## 1.8.13 (4 Jan 2019)
-=======
 ## 1.8.14 (9 Feb 2018)
 
 ### Bug Fixes
@@ -42,7 +39,6 @@
 - Fix single-item list inputs that aren't passed as lists #2095
 
 ## 1.8.13 (4 Jan 2018)
->>>>>>> 96258a74
 
 ### Bug fixes
 
